# Copyright (c) 2010-2024, Lawrence Livermore National Security, LLC. Produced
# at the Lawrence Livermore National Laboratory. All Rights reserved. See files
# LICENSE and NOTICE for details. LLNL-CODE-806117.
#
# This file is part of the MFEM library. For more information and source code
# availability visit https://mfem.org.
#
# MFEM is free software; you can redistribute it and/or modify it under the
# terms of the BSD-3 license. We welcome feedback and contributions, see file
# CONTRIBUTING.md for details.

# The current MFEM version as an integer, see also `CMakeLists.txt`.
MFEM_VERSION = 40701
MFEM_VERSION_STRING = $(shell printf "%06d" $(MFEM_VERSION) | \
  sed -e 's/^0*\(.*.\)\(..\)\(..\)$$/\1.\2.\3/' -e 's/\.0/./g' -e 's/\.0$$//')

define MFEM_HELP_MSG

MFEM makefile targets:

   make config
   make
   make all
   make status/info
   make serial
   make parallel
   make debug
   make pdebug
   make cuda
   make hip
   make pcuda
   make cudebug
   make pcudebug
   make test/check
   make install
   make clean
   make distclean
   make style
   make tags
   make hooks

Examples:

make config MFEM_USE_MPI=YES MFEM_DEBUG=YES MPICXX=mpiCC
   Configure the make system for subsequent runs (analogous to a configure script).
   The available options are documented in the INSTALL file.
make config BUILD_DIR=<dir>
   Configure an out-of-source-tree build in the given directory.
make config -f <mfem-dir>/makefile
   Configure an out-of-source-tree build in the current directory.
make -j 4
   Build the library (in parallel) using the current configuration options.
make all
   Build the library, the examples and the miniapps using the current configuration.
make status
   Display information about the current configuration.
make serial
   A shortcut to configure and build the serial optimized version of the library.
make parallel
   A shortcut to configure and build the parallel optimized version of the library.
make debug
   A shortcut to configure and build the serial debug version of the library.
make pdebug
   A shortcut to configure and build the parallel debug version of the library.
make cuda
   A shortcut to configure and build the serial GPU/CUDA optimized version of the library.
make pcuda
   A shortcut to configure and build the parallel GPU/CUDA optimized version of the library.
make cudebug
   A shortcut to configure and build the serial GPU/CUDA debug version of the library.
make pcudebug
   A shortcut to configure and build the parallel GPU/CUDA debug version of the library.
make hip
   A shortcut to configure and build the serial GPU/HIP optimized version of the library.
make phip
   A shortcut to configure and build the parallel GPU/HIP optimized version of the library.
make hipdebug
   A shortcut to configure and build the serial GPU/HIP debug version of the library.
make phipdebug
   A shortcut to configure and build the parallel GPU/HIP debug version of the library.
make test
   Verify the build by checking the results from running all examples, miniapps,
   and tests.
make check
   Quick-check the build by compiling and running Example 1/1p.
make unittest
   Verify the build against the unit tests.
make install PREFIX=<dir>
   Install the library and headers in <dir>/lib and <dir>/include.
make clean
   Clean the library and object files, but keep the configuration.
make distclean
   In addition to "make clean", clean the configuration and remove the local
   installation directory.
make style
   Format the MFEM C++ source files using Artistic Style (astyle).
make tags
   Generate a vi or Emacs compatible TAGS file in ${MFEM_DIR}/TAGS. Requires
   functional "etags" and "egrep" in the user ${PATH}.
make hooks
   Creates symlinks to the hooks in the `.git/hooks` directory.
endef

# Save the MAKEOVERRIDES for cases where we explicitly want to pass the command
# line overrides to sub-make:
override MAKEOVERRIDES_SAVE := $(MAKEOVERRIDES)
# Do not pass down variables from the command-line to sub-make:
MAKEOVERRIDES =

# Path to the mfem source directory, defaults to this makefile's directory:
THIS_MK := $(lastword $(MAKEFILE_LIST))
$(if $(wildcard $(THIS_MK)),,$(error Makefile not found "$(THIS_MK)"))
MFEM_DIR ?= $(patsubst %/,%,$(dir $(THIS_MK)))
MFEM_REAL_DIR := $(realpath $(MFEM_DIR))
$(if $(MFEM_REAL_DIR),,$(error Source directory "$(MFEM_DIR)" is not valid))
SRC := $(if $(MFEM_REAL_DIR:$(CURDIR)=),$(MFEM_DIR)/,)
$(if $(word 2,$(SRC)),$(error Spaces in SRC = "$(SRC)" are not supported))

MFEM_GIT_STRING = $(shell [ -d $(MFEM_DIR)/.git ] && git -C $(MFEM_DIR) \
   describe --all --long --abbrev=40 --dirty --always 2> /dev/null)

EXAMPLE_SUBDIRS = amgx caliper ginkgo hiop petsc pumi sundials superlu moonolith
EXAMPLE_DIRS := examples $(addprefix examples/,$(EXAMPLE_SUBDIRS))
EXAMPLE_TEST_DIRS := examples

MINIAPP_SUBDIRS = common electromagnetics meshing navier performance tools \
 toys nurbs gslib adjoint solvers shifted mtop parelag tribol autodiff hooke \
 multidomain dpg hdiv-linear-solver spde
MINIAPP_DIRS := $(addprefix miniapps/,$(MINIAPP_SUBDIRS))
MINIAPP_TEST_DIRS := $(filter-out %/common,$(MINIAPP_DIRS))
MINIAPP_USE_COMMON := $(addprefix miniapps/,electromagnetics meshing tools \
 toys shifted dpg)

EM_DIRS = $(EXAMPLE_DIRS) $(MINIAPP_DIRS)

TEST_SUBDIRS = unit
TEST_DIRS := $(addprefix tests/,$(TEST_SUBDIRS))

ALL_TEST_DIRS = $(filter-out\
   $(SKIP_TEST_DIRS),$(TEST_DIRS) $(EXAMPLE_TEST_DIRS) $(MINIAPP_TEST_DIRS))

# Use BUILD_DIR on the command line; set MFEM_BUILD_DIR before including this
# makefile or config/config.mk from a separate $(BUILD_DIR).
MFEM_BUILD_DIR ?= .
BUILD_DIR := $(MFEM_BUILD_DIR)
BUILD_REAL_DIR := $(abspath $(BUILD_DIR))
ifneq ($(BUILD_REAL_DIR),$(MFEM_REAL_DIR))
   BUILD_SUBDIRS = $(DIRS) config $(EM_DIRS) doc $(TEST_DIRS)
   CONFIG_FILE_DEF = -DMFEM_CONFIG_FILE='"$(BUILD_REAL_DIR)/config/_config.hpp"'
   BLD := $(if $(BUILD_REAL_DIR:$(CURDIR)=),$(BUILD_DIR)/,)
   $(if $(word 2,$(BLD)),$(error Spaces in BLD = "$(BLD)" are not supported))
else
   BUILD_DIR = $(MFEM_DIR)
   BLD := $(SRC)
endif
MFEM_BUILD_DIR := $(BUILD_DIR)

CONFIG_MK = $(BLD)config/config.mk

DEFAULTS_MK = $(SRC)config/defaults.mk
include $(DEFAULTS_MK)

# Optional user config file, see config/defaults.mk
USER_CONFIG = $(BLD)config/user.mk
-include $(USER_CONFIG)

# Helper print-info function
mfem-info = $(if $(filter YES,$(VERBOSE)),$(info *** [info]$(1)),)
export VERBOSE

$(call mfem-info, MAKECMDGOALS = $(MAKECMDGOALS))
$(call mfem-info, MAKEFLAGS    = $(MAKEFLAGS))
$(call mfem-info, MFEM_DIR  = $(MFEM_DIR))
$(call mfem-info, BUILD_DIR = $(BUILD_DIR))
$(call mfem-info, SRC       = $(SRC))
$(call mfem-info, BLD       = $(BLD))

# Include $(CONFIG_MK) unless some of the $(SKIP_INCLUDE_TARGETS) are given
SKIP_INCLUDE_TARGETS = help config clean distclean serial parallel debug pdebug\
 cuda hip pcuda phip cudebug hipdebug pcudebug phipdebug hpc style
HAVE_SKIP_INCLUDE_TARGET = $(filter $(SKIP_INCLUDE_TARGETS),$(MAKECMDGOALS))
ifeq (,$(HAVE_SKIP_INCLUDE_TARGET))
   $(call mfem-info, Including $(CONFIG_MK))
   -include $(CONFIG_MK)
else
   # Do not allow skip-include targets to be combined with other targets
   ifneq (1,$(words $(MAKECMDGOALS)))
      $(error Target '$(firstword $(HAVE_SKIP_INCLUDE_TARGET))' can not be\
      combined with other targets)
   endif
   $(call mfem-info, NOT including $(CONFIG_MK))
endif

# Compile flags used by MFEM: CPPFLAGS, CXXFLAGS, plus library flags
INCFLAGS =
# Link flags used by MFEM: library link flags plus LDFLAGS and LDFLAGS_INTERNAL
# (added at the end)
ALL_LIBS =

# Building static and/or shared libraries:
MFEM_STATIC ?= $(STATIC)
MFEM_SHARED ?= $(SHARED)
MFEM_SHARED_BUILD = $(MFEM_SHARED)

# Internal shortcuts
override static = $(if $(MFEM_STATIC:YES=),,YES)
override shared = $(if $(MFEM_SHARED:YES=),,YES)

# Error for package integrations that currently don't support single precision
ifeq ($(MFEM_USE_SINGLE),YES)
   PKGS_NO_SINGLE = SUNDIALS SUITESPARSE SUPERLU STRUMPACK GINKGO AMGX SLEPC\
	 PUMI GSLIB ALGOIM CEED MOONOLITH TRIBOL
   $(foreach pkg,$(PKGS_NO_SINGLE),$(if $(MFEM_USE_$(pkg):NO=),\
     $(error Package $(pkg) is NOT supported with single precision)))
endif

# The default value of CXXFLAGS is based on the value of MFEM_DEBUG
ifeq ($(MFEM_DEBUG),YES)
   CXXFLAGS ?= $(DEBUG_FLAGS)
endif
CXXFLAGS ?= $(OPTIM_FLAGS)

# MPI configuration
ifneq ($(MFEM_USE_MPI),YES)
   HOST_CXX = $(CXX)
   PKGS_NEED_MPI = SUPERLU MUMPS STRUMPACK PETSC PUMI SLEPC MKL_CPARDISO
   $(foreach mpidep,$(PKGS_NEED_MPI),$(if $(MFEM_USE_$(mpidep):NO=),\
     $(warning *** [MPI is OFF] setting MFEM_USE_$(mpidep) = NO)\
     $(eval override MFEM_USE_$(mpidep)=NO),))
else
   HOST_CXX = $(MPICXX)
   INCFLAGS += $(HYPRE_OPT)
   ALL_LIBS += $(HYPRE_LIB)
endif

# Default configuration
ifeq ($(MFEM_USE_CUDA)$(MFEM_USE_HIP),NONO)
   MFEM_CXX ?= $(HOST_CXX)
   MFEM_HOST_CXX ?= $(MFEM_CXX)
   XCOMPILER = $(CXX_XCOMPILER)
   XLINKER   = $(CXX_XLINKER)
endif

ifeq ($(MFEM_USE_CUDA),YES)
   MFEM_CXX ?= $(CUDA_CXX)
   MFEM_HOST_CXX ?= $(HOST_CXX)
   CXXFLAGS += $(CUDA_FLAGS) -ccbin $(MFEM_HOST_CXX)
   XCOMPILER = $(CUDA_XCOMPILER)
   XLINKER   = $(CUDA_XLINKER)
   # CUDA_OPT and CUDA_LIB are added below
   # Compatibility test against MFEM_USE_HIP
   ifeq ($(MFEM_USE_HIP),YES)
      $(error Incompatible config: MFEM_USE_CUDA can not be combined with MFEM_USE_HIP)
   endif
endif

# HIP configuration
ifeq ($(MFEM_USE_HIP),YES)
   ifeq ($(MFEM_USE_MPI),YES)
      INCFLAGS += $(MPI_OPT)
      ALL_LIBS += $(MPI_LIB)
   endif
   MFEM_CXX ?= $(HIP_CXX)
   MFEM_HOST_CXX ?= $(MFEM_CXX)
   CXXFLAGS += $(HIP_FLAGS)
   XLINKER   = $(HIP_XLINKER)
   XCOMPILER = $(HIP_XCOMPILER)
   # HIP_OPT and HIP_LIB are added below
   # Compatibility test against MFEM_USE_CUDA
   ifeq ($(MFEM_USE_CUDA),YES)
      $(error Incompatible config: MFEM_USE_HIP can not be combined with MFEM_USE_CUDA)
   endif
endif

DEP_CXX ?= $(MFEM_CXX)

# Check legacy OpenMP configuration
ifeq ($(MFEM_USE_LEGACY_OPENMP),YES)
   MFEM_THREAD_SAFE ?= YES
   ifneq ($(MFEM_THREAD_SAFE),YES)
      $(error Incompatible config: MFEM_USE_LEGACY_OPENMP requires MFEM_THREAD_SAFE)
   endif
   # NOTE: MFEM_USE_LEGACY_OPENMP cannot be combined with any of:
   # MFEM_USE_OPENMP, MFEM_USE_CUDA, MFEM_USE_RAJA, MFEM_USE_OCCA
endif

# List of MFEM dependencies, that require the *_LIB variable to be non-empty
MFEM_REQ_LIB_DEPS = ENZYME SUPERLU MUMPS METIS FMS CONDUIT SIDRE LAPACK SUNDIALS\
<<<<<<< HEAD
 SUITESPARSE STRUMPACK GINKGO GNUTLS NETCDF PETSC SLEPC MPFR PUMI HIOP\
 GSLIB OCCA CEED RAJA UMPIRE MKL_CPARDISO MKL_PARDISO AMGX MAGMA CALIPER PARELAG\
 TRIBOL BENCHMARK MOONOLITH ALGOIM
=======
 SUITESPARSE STRUMPACK GINKGO GNUTLS NETCDF SLEPC PETSC MPFR PUMI HIOP\
 GSLIB OCCA CEED RAJA UMPIRE MKL_CPARDISO MKL_PARDISO AMGX CALIPER PARELAG TRIBOL\
 BENCHMARK MOONOLITH ALGOIM
>>>>>>> ce5b3620


PETSC_ERROR_MSG = $(if $(PETSC_FOUND),,. PETSC config not found: $(PETSC_VARS))
SLEPC_ERROR_MSG = $(if $(SLEPC_FOUND),,. SLEPC config not found: $(SLEPC_VARS))

define mfem_check_dependency
ifeq ($$(MFEM_USE_$(1)),YES)
   $$(if $$($(1)_LIB),,$$(error $(1)_LIB is empty$$($(1)_ERROR_MSG)))
endif
endef

# During configuration, check dependencies from MFEM_REQ_LIB_DEPS
ifeq ($(MAKECMDGOALS),config)
   $(foreach dep,$(MFEM_REQ_LIB_DEPS),\
      $(eval $(call mfem_check_dependency,$(dep))))
endif

# List of MFEM dependencies, processed below
MFEM_DEPENDENCIES = $(MFEM_REQ_LIB_DEPS) LIBUNWIND OPENMP CUDA HIP

# List of deprecated MFEM dependencies, processed below
MFEM_LEGACY_DEPENDENCIES = OPENMP

# Macro for adding dependencies
define mfem_add_dependency
ifeq ($(MFEM_USE_$(1)),YES)
   INCFLAGS += $($(1)_OPT)
   ALL_LIBS += $($(1)_LIB)
endif
endef

# Macro for adding legacy dependencies
define mfem_add_legacy_dependency
ifeq ($(MFEM_USE_LEGACY_$(1)),YES)
   INCFLAGS += $($(1)_OPT)
   ALL_LIBS += $($(1)_LIB)
endif
endef

# Process dependencies
$(foreach dep,$(MFEM_DEPENDENCIES),$(eval $(call mfem_add_dependency,$(dep))))
$(foreach dep,$(MFEM_LEGACY_DEPENDENCIES),$(eval $(call \
   mfem_add_legacy_dependency,$(dep))))

# Timer option
ifeq ($(MFEM_TIMER_TYPE),2)
   ALL_LIBS += $(POSIX_CLOCKS_LIB)
endif

# zlib configuration
ifeq ($(MFEM_USE_ZLIB),YES)
   INCFLAGS += $(ZLIB_OPT)
   ALL_LIBS += $(ZLIB_LIB)
endif

# List of all defines that may be enabled in config.hpp and config.mk:
MFEM_DEFINES = MFEM_VERSION MFEM_VERSION_STRING MFEM_GIT_STRING MFEM_USE_MPI\
 MFEM_USE_METIS MFEM_USE_METIS_5 MFEM_DEBUG MFEM_USE_EXCEPTIONS MFEM_USE_ZLIB\
 MFEM_USE_LIBUNWIND MFEM_USE_LAPACK MFEM_THREAD_SAFE MFEM_USE_OPENMP\
 MFEM_USE_LEGACY_OPENMP MFEM_USE_MEMALLOC MFEM_TIMER_TYPE MFEM_USE_SUNDIALS\
 MFEM_USE_SUITESPARSE MFEM_USE_GINKGO MFEM_USE_SUPERLU MFEM_USE_SUPERLU5\
 MFEM_USE_STRUMPACK MFEM_USE_GNUTLS MFEM_USE_NETCDF MFEM_USE_PETSC\
 MFEM_USE_SLEPC MFEM_USE_MPFR MFEM_USE_SIDRE MFEM_USE_FMS MFEM_USE_CONDUIT\
 MFEM_USE_PUMI MFEM_USE_HIOP MFEM_USE_GSLIB MFEM_USE_CUDA MFEM_USE_HIP\
 MFEM_USE_OCCA MFEM_USE_MOONOLITH MFEM_USE_CEED MFEM_USE_RAJA MFEM_USE_UMPIRE\
 MFEM_USE_SIMD MFEM_USE_ADIOS2 MFEM_USE_MKL_CPARDISO MFEM_USE_MKL_PARDISO MFEM_USE_AMGX\
 MFEM_USE_MAGMA MFEM_USE_MUMPS MFEM_USE_ADFORWARD MFEM_USE_CODIPACK MFEM_USE_CALIPER\
 MFEM_USE_BENCHMARK MFEM_USE_PARELAG MFEM_USE_TRIBOL MFEM_USE_ALGOIM MFEM_USE_ENZYME\
 MFEM_SOURCE_DIR MFEM_INSTALL_DIR MFEM_SHARED_BUILD MFEM_USE_DOUBLE MFEM_USE_SINGLE

# List of makefile variables that will be written to config.mk:
MFEM_CONFIG_VARS = MFEM_CXX MFEM_HOST_CXX MFEM_CPPFLAGS MFEM_CXXFLAGS\
 MFEM_INC_DIR MFEM_TPLFLAGS MFEM_INCFLAGS MFEM_PICFLAG MFEM_FLAGS MFEM_LIB_DIR\
 MFEM_EXT_LIBS MFEM_LIBS MFEM_LIB_FILE MFEM_STATIC MFEM_SHARED MFEM_BUILD_TAG\
 MFEM_PREFIX MFEM_CONFIG_EXTRA MFEM_MPIEXEC MFEM_MPIEXEC_NP MFEM_MPI_NP\
 MFEM_TEST_MK

# Config vars: values of the form @VAL@ are replaced by $(VAL) in config.mk
MFEM_CPPFLAGS  ?= $(CPPFLAGS)
MFEM_CXXFLAGS  ?= $(CXXFLAGS)
MFEM_TPLFLAGS  ?= $(INCFLAGS)
MFEM_INCFLAGS  ?= -I@MFEM_INC_DIR@ @MFEM_TPLFLAGS@
MFEM_PICFLAG   ?= $(if $(shared),$(PICFLAG))
MFEM_FLAGS     ?= @MFEM_CPPFLAGS@ @MFEM_CXXFLAGS@ @MFEM_INCFLAGS@
MFEM_EXT_LIBS  ?= $(ALL_LIBS) $(LDFLAGS) $(LDFLAGS_INTERNAL)
MFEM_LIBS      ?= $(if $(shared),$(BUILD_RPATH)) -L@MFEM_LIB_DIR@ -lmfem\
   @MFEM_EXT_LIBS@
MFEM_LIB_FILE  ?= @MFEM_LIB_DIR@/libmfem.$(if $(shared),$(SO_VER),a)
MFEM_BUILD_TAG ?= $(shell uname -snm)
MFEM_PREFIX    ?= $(PREFIX)
MFEM_INC_DIR   ?= $(if $(CONFIG_FILE_DEF),@MFEM_BUILD_DIR@,@MFEM_DIR@)
MFEM_LIB_DIR   ?= $(if $(CONFIG_FILE_DEF),@MFEM_BUILD_DIR@,@MFEM_DIR@)
MFEM_TEST_MK   ?= @MFEM_DIR@/config/test.mk
# Use "\n" (interpreted by sed) to add a newline.
MFEM_CONFIG_EXTRA ?= $(if $(CONFIG_FILE_DEF),MFEM_BUILD_DIR ?= @MFEM_DIR@,)

MFEM_SOURCE_DIR  = $(MFEM_REAL_DIR)
MFEM_INSTALL_DIR = $(abspath $(MFEM_PREFIX))

# If we have 'config' target, export variables used by config/makefile
ifneq (,$(filter config,$(MAKECMDGOALS)))
   export $(MFEM_DEFINES) MFEM_DEFINES $(MFEM_CONFIG_VARS) MFEM_CONFIG_VARS
   export VERBOSE HYPRE_OPT PUMI_DIR MUMPS_OPT
endif

# If we have 'install' target, export variables used by config/makefile
ifneq (,$(filter install,$(MAKECMDGOALS)))
   ifneq (install,$(MAKECMDGOALS))
      $(error Target 'install' can not be combined with other targets)
   endif
   # Allow changing the PREFIX during install with: make install PREFIX=<dir>
   PREFIX := $(MFEM_PREFIX)
   PREFIX_INC   := $(PREFIX)/include
   PREFIX_LIB   := $(PREFIX)/lib
   PREFIX_SHARE := $(PREFIX)/share/mfem
   override MFEM_DIR := $(MFEM_REAL_DIR)
   MFEM_INCFLAGS = -I@MFEM_INC_DIR@ @MFEM_TPLFLAGS@
   MFEM_FLAGS    = @MFEM_CPPFLAGS@ @MFEM_CXXFLAGS@ @MFEM_INCFLAGS@
   MFEM_LIBS     = $(if $(shared),$(INSTALL_RPATH)) -L@MFEM_LIB_DIR@ -lmfem\
      @MFEM_EXT_LIBS@
   MFEM_LIB_FILE = @MFEM_LIB_DIR@/libmfem.$(if $(shared),$(SO_VER),a)
   ifeq ($(MFEM_USE_OCCA),YES)
      ifneq ($(MFEM_INSTALL_DIR),$(abspath $(PREFIX)))
         $(error OCCA is enabled: PREFIX must be set during configuration!)
      endif
   endif
   MFEM_PREFIX := $(abspath $(PREFIX))
   MFEM_INC_DIR = $(abspath $(PREFIX_INC))
   MFEM_LIB_DIR = $(abspath $(PREFIX_LIB))
   MFEM_TEST_MK = $(abspath $(PREFIX_SHARE)/test.mk)
   MFEM_CONFIG_EXTRA =
   export $(MFEM_DEFINES) MFEM_DEFINES $(MFEM_CONFIG_VARS) MFEM_CONFIG_VARS
   export VERBOSE
endif

# Source dirs in logical order
DIRS = general linalg linalg/simd linalg/batched mesh mesh/submesh fem \
		 fem/ceed/interface fem/ceed/integrators/mass \
		 fem/ceed/integrators/convection fem/ceed/integrators/diffusion \
		 fem/ceed/integrators/nlconvection fem/ceed/solvers fem/fe fem/lor \
		 fem/qinterp fem/integ fem/tmop

ifeq ($(MFEM_USE_MOONOLITH),YES)
   MFEM_CXXFLAGS += $(MOONOLITH_CXX_FLAGS)
   MFEM_INCFLAGS += -I$(MFEM_DIR)/fem/moonolith $(MOONOLITH_INCLUDES)
   MFEM_TPLFLAGS += $(MOONOLITH_INCLUDES)
   DIRS += fem/moonolith
endif

SOURCE_FILES = $(foreach dir,$(DIRS),$(wildcard $(SRC)$(dir)/*.cpp))
RELSRC_FILES = $(patsubst $(SRC)%,%,$(SOURCE_FILES))
OBJECT_FILES = $(patsubst $(SRC)%,$(BLD)%,$(SOURCE_FILES:.cpp=.o))
OKL_DIRS = fem

.PHONY: lib all clean distclean install config status info deps serial parallel	\
	debug pdebug cuda hip pcuda cudebug pcudebug hpc style check test unittest \
	deprecation-warnings

.SUFFIXES:
.SUFFIXES: .cpp .o
# Remove some default implicit rules
%:	%.o
%.o:	%.cpp
%:	%.cpp

# Default rule.
lib: $(if $(static),$(BLD)libmfem.a) $(if $(shared),$(BLD)libmfem.$(SO_EXT))

# Flags used for compiling all source files.
MFEM_BUILD_FLAGS = $(MFEM_PICFLAG) $(MFEM_CPPFLAGS) $(MFEM_CXXFLAGS)\
 $(MFEM_TPLFLAGS) $(CONFIG_FILE_DEF)

# Rules for compiling all source files.
$(OBJECT_FILES): $(BLD)%.o: $(SRC)%.cpp # $(CONFIG_MK)
	$(MFEM_CXX) $(MFEM_BUILD_FLAGS) -c $(<) -o $(@)

all: examples miniapps $(TEST_DIRS)

.PHONY: miniapps $(EM_DIRS) $(TEST_DIRS)
miniapps: $(MINIAPP_DIRS)
$(MINIAPP_USE_COMMON): miniapps/common
$(EM_DIRS) $(TEST_DIRS): lib
	$(MAKE) -C $(BLD)$(@)

.PHONY: doc
doc:
	$(MAKE) -C $(BLD)$(@)

-include $(BLD)deps.mk

$(BLD)libmfem.a: $(OBJECT_FILES)
	$(AR) $(ARFLAGS) $(@) $(OBJECT_FILES)
	$(RANLIB) $(@)
	@$(MAKE) deprecation-warnings

$(BLD)libmfem.$(SO_EXT): $(BLD)libmfem.$(SO_VER)
	cd $(@D) && ln -sf $(<F) $(@F)
	@$(MAKE) deprecation-warnings

# If some of the external libraries are build without -fPIC, linking shared MFEM
# library may fail. In such cases, one may set EXT_LIBS on the command line.
EXT_LIBS = $(MFEM_EXT_LIBS)
$(BLD)libmfem.$(SO_VER): $(OBJECT_FILES)
	$(MFEM_CXX) $(MFEM_LINK_FLAGS) $(BUILD_SOFLAGS) $(OBJECT_FILES) \
	   $(EXT_LIBS) -o $(@)

# Shortcut targets options
serial debug cuda hip cudebug hipdebug:           M_MPI=NO
parallel pdebug pcuda pcudebug phip phipdebug:    M_MPI=YES
serial parallel cuda pcuda hip phip:              M_DBG=NO
debug pdebug cudebug pcudebug hipdebug phipdebug: M_DBG=YES
cuda pcuda cudebug pcudebug:                      M_CUDA=YES
hip phip hipdebug phipdebug:                      M_HIP=YES

serial parallel debug pdebug:
	$(MAKE) -f $(THIS_MK) config MFEM_USE_MPI=$(M_MPI) MFEM_DEBUG=$(M_DBG) \
	   $(MAKEOVERRIDES_SAVE)
	$(MAKE) $(MAKEOVERRIDES_SAVE)

cuda pcuda cudebug pcudebug:
	$(MAKE) -f $(THIS_MK) config MFEM_USE_MPI=$(M_MPI) MFEM_DEBUG=$(M_DBG) \
	   MFEM_USE_CUDA=$(M_CUDA) $(MAKEOVERRIDES_SAVE)
	$(MAKE) $(MAKEOVERRIDES_SAVE)

hip phip hipdebug phipdebug:
	$(MAKE) -f $(THIS_MK) config MFEM_USE_MPI=$(M_MPI) MFEM_DEBUG=$(M_DBG) \
	MFEM_USE_HIP=$(M_HIP) $(MAKEOVERRIDES_SAVE)
	$(MAKE) $(MAKEOVERRIDES_SAVE)

# Build with MPI and all Device backends enabled (requires OCCA and RAJA)
hpc:
	$(MAKE) -f $(THIS_MK) config MFEM_USE_MPI=YES MFEM_USE_CUDA=YES \
	  MFEM_USE_OPENMP=YES MFEM_USE_OCCA=YES MFEM_USE_RAJA=YES \
	  $(MAKEOVERRIDES_SAVE)
	$(MAKE) $(MAKEOVERRIDES_SAVE)

deps:
	rm -f $(BLD)deps.mk
	for i in $(RELSRC_FILES:.cpp=); do \
	   $(DEP_CXX) $(MFEM_BUILD_FLAGS) $(DEP_FLAGS) $(BLD)$${i}.o $(SRC)$${i}.cpp\
	      >> $(BLD)deps.mk; done

check: lib
	@printf "Quick-checking the MFEM library."
	@printf " Use 'make test' for more extensive tests.\n"
	@$(MAKE) -C $(BLD)examples \
	$(if $(findstring YES,$(MFEM_USE_MPI)),ex1p-test-par,ex1-test-seq)

test test-noclean:
	@echo "Testing the MFEM library. This may take a while..."
	@echo "Building all examples, miniapps, and tests..."
	@$(MAKE) $(MAKEOVERRIDES_SAVE) all
	@echo "Running tests in: [ $(ALL_TEST_DIRS) ] ..."
	@ERR=0; for dir in $(ALL_TEST_DIRS); do \
	   echo "Running tests in $${dir} ..."; \
	   if ! $(MAKE) -j1 -C $(BLD)$${dir} $@; then \
	   ERR=1; fi; done; \
	   if [ 0 -ne $${ERR} ]; then echo "Some tests failed."; exit 1; \
	   else echo "All tests passed."; fi

.PHONY: test-miniapps
test-miniapps:
	@echo "Building all miniapps ..."
	@$(MAKE) $(MAKEOVERRIDES_SAVE) miniapps
	@ERR=0; for dir in $(MINIAPP_TEST_DIRS); do \
	   echo "Running tests in $${dir} ..."; \
	   if ! $(MAKE) -j1 -C $(BLD)$${dir} test; then \
	   ERR=1; fi; done; \
	   if [ 0 -ne $${ERR} ]; then echo "Some miniapp tests failed."; \
	   exit 1; else echo "All miniapp tests passed."; fi

unittest: lib
	$(MAKE) -C $(BLD)tests/unit test

.PHONY: test-print
test-print:
	@echo "Printing tests in: [ $(ALL_TEST_DIRS) ] ..."
	@for dir in $(ALL_TEST_DIRS); do \
	   $(MAKE) -j1 -C $(BLD)$${dir} test-print; done

ALL_CLEAN_SUBDIRS = $(addsuffix /clean,config $(EM_DIRS) doc $(TEST_DIRS))
.PHONY: $(ALL_CLEAN_SUBDIRS) miniapps/clean
miniapps/clean: $(addsuffix /clean,$(MINIAPP_DIRS))
$(ALL_CLEAN_SUBDIRS):
	$(MAKE) -C $(BLD)$(@D) $(@F)

clean: $(addsuffix /clean,$(EM_DIRS) $(TEST_DIRS))
	rm -f $(addprefix $(BLD),$(foreach d,$(DIRS),$(d)/*.o))
	rm -f $(addprefix $(BLD),$(foreach d,$(DIRS),$(d)/*~))
	rm -rf $(addprefix $(BLD),*~ libmfem.* deps.mk)

distclean: clean config/clean doc/clean
	rm -rf mfem/

# User-definable install permissions.
# Install permissions for everything except directories and binaries:
INSTALL_DEF_PERM ?= 644
# Install permissions for binaries:
INSTALL_BIN_PERM ?= 755
# Install permissions for directories (and symlinks on macOS/BSD):
INSTALL_DIR_PERM ?= 755

# Shortcuts, not to be modified by the user on the command line.
# We use 'umask' because 'mkdir -p' (and 'install -d') do not use the mode
# specified with the '-m' flag when creating non-existent parent directories.
# WARNING: $(MKINSTALLDIR) changes the umask for commands following it as part
#          of the same shell expression unless it is placed inside '()' to be
#          executed in a sub-shell.
override INSTALLDEF   = $(INSTALL) -m $(INSTALL_DEF_PERM)
override INSTALLMASK  = $(shell printf "%o" $$((~0$(INSTALL_DIR_PERM) & 0777)))
override MKINSTALLDIR = umask $(INSTALLMASK) && mkdir -p

INSTALL_SHARED_LIB = $(MFEM_CXX) $(MFEM_LINK_FLAGS) $(INSTALL_SOFLAGS)\
   $(OBJECT_FILES) $(EXT_LIBS) -o $(PREFIX_LIB)/libmfem.$(SO_VER) && \
   cd $(PREFIX_LIB) && chmod $(INSTALL_BIN_PERM) libmfem.$(SO_VER) && \
   ( umask $(INSTALLMASK) && ln -sf libmfem.$(SO_VER) libmfem.$(SO_EXT) )

install: $(if $(static),$(BLD)libmfem.a) $(if $(shared),$(BLD)libmfem.$(SO_EXT))
	$(MKINSTALLDIR) $(PREFIX_LIB)
# install static and/or shared library
	$(if $(static),$(INSTALLDEF) $(BLD)libmfem.a $(PREFIX_LIB))
	$(if $(shared),$(INSTALL_SHARED_LIB))
# install top level includes
	$(MKINSTALLDIR) $(PREFIX_INC)/mfem
	$(INSTALLDEF) $(SRC)mfem.hpp $(SRC)mfem-performance.hpp \
	   $(PREFIX_INC)/mfem
	for hdr in mfem.hpp mfem-performance.hpp; do \
	   printf '// Auto-generated file.\n#include "mfem/'$$hdr'"\n' \
	      > $(PREFIX_INC)/$$hdr && \
	   chmod $(INSTALL_DEF_PERM) $(PREFIX_INC)/$$hdr; done
# install config include
	$(MKINSTALLDIR) $(PREFIX_INC)/mfem/config
	$(INSTALLDEF) $(BLD)config/_config.hpp $(PREFIX_INC)/mfem/config
	$(INSTALLDEF) $(SRC)config/config.hpp $(PREFIX_INC)/mfem/config
	$(INSTALLDEF) $(SRC)config/tconfig.hpp $(PREFIX_INC)/mfem/config
# install remaining includes in each subdirectory
	for dir in $(DIRS); do \
	   ( $(MKINSTALLDIR) $(PREFIX_INC)/mfem/$$dir ) && \
	   $(INSTALLDEF) $(SRC)$$dir/*.hpp $(PREFIX_INC)/mfem/$$dir; \
	done
# install *.okl files
	for dir in $(OKL_DIRS); do \
	   ( $(MKINSTALLDIR) $(PREFIX_INC)/mfem/$$dir ) && \
	   $(INSTALLDEF) $(SRC)$$dir/*.okl $(PREFIX_INC)/mfem/$$dir; \
	done
# install libCEED q-function headers
	$(MKINSTALLDIR) $(PREFIX_INC)/mfem/fem/ceed/integrators/mass
	$(INSTALLDEF) $(SRC)fem/ceed/integrators/mass/*.h \
	   $(PREFIX_INC)/mfem/fem/ceed/integrators/mass
	$(MKINSTALLDIR) $(PREFIX_INC)/mfem/fem/ceed/integrators/convection
	$(INSTALLDEF) $(SRC)fem/ceed/integrators/convection/*.h \
	   $(PREFIX_INC)/mfem/fem/ceed/integrators/convection
	$(MKINSTALLDIR) $(PREFIX_INC)/mfem/fem/ceed/integrators/diffusion
	$(INSTALLDEF) $(SRC)fem/ceed/integrators/diffusion/*.h \
	   $(PREFIX_INC)/mfem/fem/ceed/integrators/diffusion
	$(MKINSTALLDIR) $(PREFIX_INC)/mfem/fem/ceed/integrators/nlconvection
	$(INSTALLDEF) $(SRC)fem/ceed/integrators/nlconvection/*.h \
	   $(PREFIX_INC)/mfem/fem/ceed/integrators/nlconvection
# install config.mk in $(PREFIX_SHARE)
	$(MKINSTALLDIR) $(PREFIX_SHARE)
	$(MAKE) -C $(BLD)config config-mk CONFIG_MK=config-install.mk
	$(INSTALLDEF) $(BLD)config/config-install.mk $(PREFIX_SHARE)/config.mk
	rm -f $(BLD)config/config-install.mk
# install test.mk in $(PREFIX_SHARE)
	$(INSTALLDEF) $(SRC)config/test.mk $(PREFIX_SHARE)

$(CONFIG_MK):
# Skip the error message when '-B' make flag is used (unconditionally
# make all targets), but still check for the $(CONFIG_MK) file
ifeq (,$(and $(findstring B,$(MAKEFLAGS)),$(wildcard $(CONFIG_MK))))
	$(info )
	$(info MFEM is not configured.)
	$(info Run "make config" first, or see "make help".)
	$(info )
	$(error )
endif

config: $(if $(CONFIG_FILE_DEF),build-config,local-config)

.PHONY: local-config
local-config:
	$(MAKE) -C config all
	@printf "\nBuild destination: <source> [$(BUILD_REAL_DIR)]\n\n"

.PHONY: build-config
build-config:
	for d in $(BUILD_SUBDIRS); do mkdir -p $(BLD)$${d}; done
	for dir in "" $(addsuffix /,config $(EM_DIRS) doc $(TEST_DIRS)); do \
	   printf "# Auto-generated file.\n%s\n%s\n" \
	      "MFEM_DIR = $(MFEM_REAL_DIR)" \
	      "include \$$(MFEM_DIR)/$${dir}makefile" \
	      > $(BLD)$${dir}GNUmakefile; done
	$(MAKE) -C $(BLD)config all
	cd "$(BUILD_DIR)" && ln -sf "$(MFEM_REAL_DIR)/data" .
	for hdr in mfem.hpp mfem-performance.hpp; do \
	   printf "// Auto-generated file.\n%s\n%s\n" \
	   "#define MFEM_CONFIG_FILE \"$(BUILD_REAL_DIR)/config/_config.hpp\"" \
	   "#include \"$(MFEM_REAL_DIR)/$${hdr}\"" > $(BLD)$${hdr}; done
	@printf "\nBuild destination: $(BUILD_DIR) [$(BUILD_REAL_DIR)]\n\n"

help:
	$(info $(value MFEM_HELP_MSG))
	@true

status info:
	$(info MFEM_VERSION           = $(MFEM_VERSION) [v$(MFEM_VERSION_STRING)])
	$(info MFEM_GIT_STRING        = $(MFEM_GIT_STRING))
	$(info MFEM_USE_MPI           = $(MFEM_USE_MPI))
	$(info MFEM_USE_METIS         = $(MFEM_USE_METIS))
	$(info MFEM_USE_METIS_5       = $(MFEM_USE_METIS_5))
	$(info MFEM_PRECISION         = \
	   $(if $(MFEM_USE_SINGLE:NO=),single,double))
	$(info MFEM_USE_DOUBLE        = $(MFEM_USE_DOUBLE))
	$(info MFEM_USE_SINGLE        = $(MFEM_USE_SINGLE))
	$(info MFEM_DEBUG             = $(MFEM_DEBUG))
	$(info MFEM_USE_EXCEPTIONS    = $(MFEM_USE_EXCEPTIONS))
	$(info MFEM_USE_ZLIB          = $(MFEM_USE_ZLIB))
	$(info MFEM_USE_LIBUNWIND     = $(MFEM_USE_LIBUNWIND))
	$(info MFEM_USE_LAPACK        = $(MFEM_USE_LAPACK))
	$(info MFEM_THREAD_SAFE       = $(MFEM_THREAD_SAFE))
	$(info MFEM_USE_OPENMP        = $(MFEM_USE_OPENMP))
	$(info MFEM_USE_LEGACY_OPENMP = $(MFEM_USE_LEGACY_OPENMP))
	$(info MFEM_USE_MEMALLOC      = $(MFEM_USE_MEMALLOC))
	$(info MFEM_TIMER_TYPE        = $(MFEM_TIMER_TYPE))
	$(info MFEM_USE_SUNDIALS      = $(MFEM_USE_SUNDIALS))
	$(info MFEM_USE_SUITESPARSE   = $(MFEM_USE_SUITESPARSE))
	$(info MFEM_USE_SUPERLU       = $(MFEM_USE_SUPERLU))
	$(info MFEM_USE_SUPERLU5      = $(MFEM_USE_SUPERLU5))
	$(info MFEM_USE_MUMPS         = $(MFEM_USE_MUMPS))
	$(info MFEM_USE_STRUMPACK     = $(MFEM_USE_STRUMPACK))
	$(info MFEM_USE_GINKGO        = $(MFEM_USE_GINKGO))
	$(info MFEM_USE_AMGX          = $(MFEM_USE_AMGX))
	$(info MFEM_USE_MAGMA         = $(MFEM_USE_MAGMA))
	$(info MFEM_USE_GNUTLS        = $(MFEM_USE_GNUTLS))
	$(info MFEM_USE_NETCDF        = $(MFEM_USE_NETCDF))
	$(info MFEM_USE_PETSC         = $(MFEM_USE_PETSC))
	$(info MFEM_USE_SLEPC         = $(MFEM_USE_SLEPC))
	$(info MFEM_USE_MPFR          = $(MFEM_USE_MPFR))
	$(info MFEM_USE_SIDRE         = $(MFEM_USE_SIDRE))
	$(info MFEM_USE_FMS           = $(MFEM_USE_FMS))
	$(info MFEM_USE_CONDUIT       = $(MFEM_USE_CONDUIT))
	$(info MFEM_USE_PUMI          = $(MFEM_USE_PUMI))
	$(info MFEM_USE_HIOP          = $(MFEM_USE_HIOP))
	$(info MFEM_USE_GSLIB         = $(MFEM_USE_GSLIB))
	$(info MFEM_USE_CUDA          = $(MFEM_USE_CUDA))
	$(info MFEM_USE_HIP           = $(MFEM_USE_HIP))
	$(info MFEM_USE_RAJA          = $(MFEM_USE_RAJA))
	$(info MFEM_USE_OCCA          = $(MFEM_USE_OCCA))
	$(info MFEM_USE_CALIPER       = $(MFEM_USE_CALIPER))
	$(info MFEM_USE_ALGOIM        = $(MFEM_USE_ALGOIM))
	$(info MFEM_USE_CEED          = $(MFEM_USE_CEED))
	$(info MFEM_USE_UMPIRE        = $(MFEM_USE_UMPIRE))
	$(info MFEM_USE_SIMD          = $(MFEM_USE_SIMD))
	$(info MFEM_USE_ADIOS2        = $(MFEM_USE_ADIOS2))
	$(info MFEM_USE_MKL_CPARDISO  = $(MFEM_USE_MKL_CPARDISO))
	$(info MFEM_USE_MKL_PARDISO   = $(MFEM_USE_MKL_PARDISO))
	$(info MFEM_USE_MOONOLITH     = $(MFEM_USE_MOONOLITH))
	$(info MFEM_USE_ADFORWARD     = $(MFEM_USE_ADFORWARD))
	$(info MFEM_USE_CODIPACK      = $(MFEM_USE_CODIPACK))
	$(info MFEM_USE_BENCHMARK     = $(MFEM_USE_BENCHMARK))
	$(info MFEM_USE_PARELAG       = $(MFEM_USE_PARELAG))
	$(info MFEM_USE_TRIBOL        = $(MFEM_USE_TRIBOL))
	$(info MFEM_USE_ENZYME        = $(MFEM_USE_ENZYME))
	$(info MFEM_CXX               = $(value MFEM_CXX))
	$(info MFEM_HOST_CXX          = $(value MFEM_HOST_CXX))
	$(info MFEM_CPPFLAGS          = $(value MFEM_CPPFLAGS))
	$(info MFEM_CXXFLAGS          = $(value MFEM_CXXFLAGS))
	$(info MFEM_TPLFLAGS          = $(value MFEM_TPLFLAGS))
	$(info MFEM_INCFLAGS          = $(value MFEM_INCFLAGS))
	$(info MFEM_FLAGS             = $(value MFEM_FLAGS))
	$(info MFEM_LINK_FLAGS        = $(value MFEM_LINK_FLAGS))
	$(info MFEM_EXT_LIBS          = $(value MFEM_EXT_LIBS))
	$(info MFEM_LIBS              = $(value MFEM_LIBS))
	$(info MFEM_LIB_FILE          = $(value MFEM_LIB_FILE))
	$(info MFEM_BUILD_TAG         = $(value MFEM_BUILD_TAG))
	$(info MFEM_PREFIX            = $(value MFEM_PREFIX))
	$(info MFEM_INC_DIR           = $(value MFEM_INC_DIR))
	$(info MFEM_LIB_DIR           = $(value MFEM_LIB_DIR))
	$(info MFEM_STATIC            = $(MFEM_STATIC))
	$(info MFEM_SHARED            = $(MFEM_SHARED))
	$(info MFEM_BUILD_DIR         = $(MFEM_BUILD_DIR))
	$(info MFEM_MPIEXEC           = $(MFEM_MPIEXEC))
	$(info MFEM_MPIEXEC_NP        = $(MFEM_MPIEXEC_NP))
	$(info MFEM_MPI_NP            = $(MFEM_MPI_NP))
	@true

ASTYLE_BIN = astyle
ASTYLE = $(ASTYLE_BIN) --options=$(SRC)config/mfem.astylerc
ASTYLE_VER = "Artistic Style Version 3.1"
FORMAT_FILES = $(foreach dir,$(DIRS) $(EM_DIRS) config,$(dir)/*.?pp)
FORMAT_FILES += tests/unit/*.?pp
UNIT_TESTS_SUBDIRS = general linalg mesh fem miniapps ceed
MINIAPPS_SUBDIRS = dpg/util hooke/operators hooke/preconditioners hooke/materials hooke/kernels
FORMAT_FILES += $(foreach dir,$(UNIT_TESTS_SUBDIRS),tests/unit/$(dir)/*.?pp)
FORMAT_FILES += $(foreach dir,$(MINIAPPS_SUBDIRS),miniapps/$(dir)/*.?pp)
FORMAT_EXCLUDE = general/tinyxml2.cpp tests/unit/catch.hpp
FORMAT_LIST = $(filter-out $(FORMAT_EXCLUDE),$(wildcard $(FORMAT_FILES)))

COUT_CERR_FILES = $(foreach dir,$(DIRS),$(dir)/*.[ch]pp)
COUT_CERR_EXCLUDE = '^general/error\.cpp' '^general/globals\.[ch]pp'

DEPRECATION_WARNING := \
"This feature is planned for removal in the next release."\
"Please open an issue at github.com/mfem/mfem/issues if you depend on it."
deprecation-warnings:
	@if [ -t 1 ]; then\
	   red="\033[0;31m"; yellow="\033[0;33m"; end="\033[0m";\
	 fi;\
	if [ $(MFEM_USE_LEGACY_OPENMP) = YES ]; then\
	  printf $$red"[MFEM_USE_LEGACY_OPENMP]"$$end": "$$yellow"%s"$$end"\n"\
	  $(DEPRECATION_WARNING);\
	fi

# $(call mfem_check_command, command-to-execute, success_msg, failed_msg)
mfem_check_command = \
  if [ -t 1 ]; then red="\033[0;31m"; green="\033[0;32m"; end="\033[0m"; fi;\
  if ! $(1); then\
    printf $$green"%s"$$end"\n" "[  OK  ] "$(strip $(2));\
  else\
    printf $$red"%s"$$end"\n"   "[FAILED] "$(strip $(3)); err_code=1;\
  fi

# Verify the C++ code styling in MFEM and check that std::cout and std::cerr are
# not used in the library (use mfem::out and mfem::err instead).
style:
	@echo "Applying C++ code style..."
	@astyle_version="$$($(ASTYLE_BIN) --version)";\
	 if [ "$$astyle_version" != $(ASTYLE_VER) ]; then\
	    printf "%s\n" "Invalid astyle version: '$$astyle_version'"\
	           "Please use: '"$(ASTYLE_VER)"'";\
	    exit 1;\
	 fi
	@err_code=0;\
	$(call mfem_check_command,\
	    $(ASTYLE) $(FORMAT_LIST) | grep Formatted,\
	    "No source files were changed",\
	    "Please make sure the changes are committed");\
	echo "Checking for use of std::cout...";\
	$(call mfem_check_command,\
	   grep cout $(COUT_CERR_FILES) | grep -v $(COUT_CERR_EXCLUDE:%=-e %),\
	   "No use of std::cout found", "Use mfem::out instead of std::cout");\
	echo "Checking for use of std::cerr...";\
	$(call mfem_check_command,\
	   grep cerr $(COUT_CERR_FILES) |\
	      grep -v $(COUT_CERR_EXCLUDE:%=-e %) -e cerrno,\
	   "No use of std::cerr found", "Use mfem::err instead of std::cerr");\
	exit $$err_code

# Generate a TAGS table in $MFEM_DIR from all the tracked files
.PHONY: tags
tags:
ifndef ETAGS_BIN
	$(error Error could not find suitable 'etags', please install one \
	using your package manager)
else ifndef EGREP_BIN
	$(error Error could not find suitable 'egrep', please install one \
	using your package manager)
endif
	$(eval MFEM_TRACKED_SOURCE = $(shell git -C $(MFEM_REAL_DIR) ls-files |\
	$(EGREP_BIN) '(\.[hc](pp)?)$$'))
	@cd $(MFEM_REAL_DIR) && $(ETAGS_BIN) --class-qualify \
	--declarations -o $(MFEM_REAL_DIR)/TAGS $(MFEM_TRACKED_SOURCE)

# Creates symlinks to the hooks in the `.git/hooks` directory. Individual
# hooks can be enabled by manually creating symlinks. Hooks can be customized
# using hard copies (trading off with automated updates).
.PHONY: hooks
hooks:
	@cd $(MFEM_DIR)/.git/hooks && \
	ln -s ../../config/githooks/pre-commit pre-commit; \
	ln -s ../../config/githooks/pre-push pre-push;

# Print the contents of a makefile variable, e.g.: 'make print-MFEM_LIBS'.
print-%:
	$(info [ variable name]: $*)
	$(info [        origin]: $(origin $*))
	$(info [         value]: $(value $*))
	$(info [expanded value]: $($*))
	$(info )
	@true

# Print the contents of all makefile variables.
.PHONY: printall
printall: $(subst :,\:,$(foreach var,$(.VARIABLES),print-$(var)))
	@true<|MERGE_RESOLUTION|>--- conflicted
+++ resolved
@@ -286,15 +286,9 @@
 
 # List of MFEM dependencies, that require the *_LIB variable to be non-empty
 MFEM_REQ_LIB_DEPS = ENZYME SUPERLU MUMPS METIS FMS CONDUIT SIDRE LAPACK SUNDIALS\
-<<<<<<< HEAD
- SUITESPARSE STRUMPACK GINKGO GNUTLS NETCDF PETSC SLEPC MPFR PUMI HIOP\
+ SUITESPARSE STRUMPACK GINKGO GNUTLS NETCDF SLEPC PETSC MPFR PUMI HIOP\
  GSLIB OCCA CEED RAJA UMPIRE MKL_CPARDISO MKL_PARDISO AMGX MAGMA CALIPER PARELAG\
  TRIBOL BENCHMARK MOONOLITH ALGOIM
-=======
- SUITESPARSE STRUMPACK GINKGO GNUTLS NETCDF SLEPC PETSC MPFR PUMI HIOP\
- GSLIB OCCA CEED RAJA UMPIRE MKL_CPARDISO MKL_PARDISO AMGX CALIPER PARELAG TRIBOL\
- BENCHMARK MOONOLITH ALGOIM
->>>>>>> ce5b3620
 
 
 PETSC_ERROR_MSG = $(if $(PETSC_FOUND),,. PETSC config not found: $(PETSC_VARS))
