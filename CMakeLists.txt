--- conflicted
+++ resolved
@@ -360,11 +360,11 @@
    find_package(UMPIRE REQUIRED)
 endif()
 
-<<<<<<< HEAD
 # Caliper
 if (MFEM_USE_CALIPER)
   find_package(Caliper REQUIRED)
-=======
+endif()
+
 # AMD HIP
 if (MFEM_USE_HIP)
   find_package(HIP REQUIRED)
@@ -372,7 +372,6 @@
     message(STATUS "Using HIP architecture: ${HIP_ARCH}")
     list(APPEND HIP_HIPCC_FLAGS "--amdgpu-target=${HIP_ARCH}")
   endif()
->>>>>>> f71a028f
 endif()
 
 # ADIOS2 for parallel I/O
