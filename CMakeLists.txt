--- conflicted
+++ resolved
@@ -453,13 +453,8 @@
 #    integers, the METIS header (with 32-bit indices, as used by mfem) needs to
 #    be before SuiteSparse.
 set(MFEM_TPLS MPI_CXX OPENMP HYPRE BLAS LAPACK SuperLUDist METIS SuiteSparse SUNDIALS PETSC
-<<<<<<< HEAD
-    SLEPC MESQUITE MUMPS STRUMPACK AXOM CONDUIT Ginkgo GNUTLS GSLIB NETCDF
+    SLEPC MESQUITE MUMPS STRUMPACK AXOM FMS CONDUIT Ginkgo GNUTLS GSLIB NETCDF
     MPFR PUMI HIOP POSIXCLOCKS MFEMBacktrace ZLIB OCCA CEED RAJA UMPIRE ADIOS2 MOONOLITH
-=======
-    SLEPC MESQUITE MUMPS STRUMPACK AXOM FMS CONDUIT Ginkgo GNUTLS GSLIB NETCDF
-    MPFR PUMI HIOP POSIXCLOCKS MFEMBacktrace ZLIB OCCA CEED RAJA UMPIRE ADIOS2
->>>>>>> c528f79c
     CUSPARSE MKL_CPARDISO AMGX CALIPER)
 
 # Add all *_FOUND libraries in the variable TPL_LIBRARIES.
