--- conflicted
+++ resolved
@@ -120,11 +120,8 @@
 MFEM_USE_MESQUITE      = NO
 MFEM_USE_SUITESPARSE   = NO
 MFEM_USE_SUPERLU       = NO
-<<<<<<< HEAD
+MFEM_USE_SUPERLU5      = NO
 MFEM_USE_MUMPS         = NO
-=======
-MFEM_USE_SUPERLU5      = NO
->>>>>>> f97eef13
 MFEM_USE_STRUMPACK     = NO
 MFEM_USE_GINKGO        = NO
 MFEM_USE_AMGX          = NO
@@ -244,7 +241,7 @@
 SCOTCH_LIB = -L$(SCOTCH_DIR)/lib -lptscotch -lptscotcherr -lscotch -lscotcherr\
  -lpthread
 
-# SCALAPACK library configuration (required by STRUMPACK)
+# SCALAPACK library configuration (required by STRUMPACK and MUMPS)
 SCALAPACK_DIR = @MFEM_DIR@/../scalapack-2.0.2
 SCALAPACK_OPT = -I$(SCALAPACK_DIR)/SRC
 SCALAPACK_LIB = -L$(SCALAPACK_DIR)/lib -lscalapack $(LAPACK_LIB)
