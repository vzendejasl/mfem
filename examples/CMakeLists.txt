# Copyright (c) 2010-2024, Lawrence Livermore National Security, LLC. Produced
# at the Lawrence Livermore National Laboratory. All Rights reserved. See files
# LICENSE and NOTICE for details. LLNL-CODE-806117.
#
# This file is part of the MFEM library. For more information and source code
# availability visit https://mfem.org.
#
# MFEM is free software; you can redistribute it and/or modify it under the
# terms of the BSD-3 license. We welcome feedback and contributions, see file
# CONTRIBUTING.md for details.

list(APPEND ALL_EXE_SRCS
  ex0.cpp
  ex1.cpp
  ex2.cpp
  ex3.cpp
  ex4.cpp
  ex5.cpp
  ex6.cpp
  ex7.cpp
  ex8.cpp
  ex9.cpp
  ex10.cpp
  ex14.cpp
  ex15.cpp
  ex16.cpp
  ex17.cpp
  ex18.cpp
  ex19.cpp
  ex20.cpp
  ex21.cpp
  ex22.cpp
  ex23.cpp
  ex24.cpp
  ex25.cpp
  ex26.cpp
  ex27.cpp
  ex28.cpp
  ex29.cpp
  ex30.cpp
  ex31.cpp
  ex33.cpp
  ex34.cpp
  ex36.cpp
  ex37.cpp
  ex38.cpp
  ex39.cpp
  )

if (MFEM_USE_MPI)
  list(APPEND ALL_EXE_SRCS
    ex0p.cpp
    ex1p.cpp
    ex2p.cpp
    ex3p.cpp
    ex4p.cpp
    ex5p.cpp
    ex6p.cpp
    ex7p.cpp
    ex8p.cpp
    ex9p.cpp
    ex10p.cpp
    ex11p.cpp
    ex12p.cpp
    ex13p.cpp
    ex14p.cpp
    ex15p.cpp
    ex16p.cpp
    ex17p.cpp
    ex18p.cpp
    ex19p.cpp
    ex20p.cpp
    ex21p.cpp
    ex22p.cpp
    ex24p.cpp
    ex25p.cpp
    ex26p.cpp
    ex27p.cpp
    ex28p.cpp
    ex29p.cpp
    ex30p.cpp
    ex31p.cpp
    ex32p.cpp
    ex33p.cpp
    ex34p.cpp
    ex35p.cpp
    ex36p.cpp
    ex37p.cpp
    ex39p.cpp
  )
endif()

# Examples that return MFEM_SKIP_RETURN_VALUE in some cases:
set(SKIP_TESTS)
if (HYPRE_USING_CUDA OR HYPRE_USING_HIP)
  list(APPEND SKIP_TESTS ex19p.cpp ex28p.cpp)
endif()
if (MFEM_USE_SINGLE)
  list(APPEND SKIP_TESTS ex33.cpp ex33p.cpp)
endif()
if (NOT MFEM_USE_LAPACK)
  list(APPEND SKIP_TESTS ex38.cpp)
endif()

# Include the source directory where mfem.hpp and mfem-performance.hpp are.
include_directories(BEFORE ${PROJECT_BINARY_DIR})

# Add one executable per cpp file
add_mfem_examples(ALL_EXE_SRCS)

# Add a test for each example
if (MFEM_ENABLE_TESTING)
  foreach(SRC_FILE ${ALL_EXE_SRCS})
    if (SRC_FILE IN_LIST SKIP_TESTS)
      continue()
    endif()
    get_filename_component(SRC_FILENAME ${SRC_FILE} NAME)
    string(REPLACE ".cpp" "" TEST_NAME ${SRC_FILENAME})

    set(THIS_TEST_OPTIONS "-no-vis")
    if (${TEST_NAME} MATCHES "ex0p?")
      set(THIS_TEST_OPTIONS)
    endif()
    if (${TEST_NAME} MATCHES "ex10p*")
      list(APPEND THIS_TEST_OPTIONS "-tf" "5")
    elseif(${TEST_NAME} MATCHES "ex15p*")
      list(APPEND THIS_TEST_OPTIONS "-e" "1")
    elseif(${TEST_NAME} MATCHES "ex27p*")
      list(APPEND THIS_TEST_OPTIONS "-dg")
    elseif(${TEST_NAME} MATCHES "ex37p*")
      list(APPEND THIS_TEST_OPTIONS "-mi" "3")
    endif()

    if (NOT (${TEST_NAME} MATCHES ".*p$"))
      add_test(NAME ${TEST_NAME}_ser
        COMMAND ${TEST_NAME} ${THIS_TEST_OPTIONS})
    else()
      add_test(NAME ${TEST_NAME}_np=${MFEM_MPI_NP}
        COMMAND ${MPIEXEC} ${MPIEXEC_NUMPROC_FLAG} ${MFEM_MPI_NP}
        ${MPIEXEC_PREFLAGS}
        $<TARGET_FILE:${TEST_NAME}> ${THIS_TEST_OPTIONS}
        ${MPIEXEC_POSTFLAGS})
    endif()
  endforeach()

  # Add CUDA/HIP tests.
  set(DEVICE_EXAMPLES
      # serial examples with device support:
      ex1 ex3 ex4 ex5 ex6 ex9 ex14 ex22 ex24 ex25 ex26 ex34
      # parallel examples with device support:
<<<<<<< HEAD
      ex1p ex2p ex3p ex4p ex5p ex6p ex7p ex9p ex13p ex22p ex24p ex25p ex26p
      ex34p ex35p kernel_specialization)
=======
      ex1p ex2p ex3p ex4p ex5p ex6p ex7p ex9p ex13p ex14p ex22p ex24p ex25p
      ex26p ex34p ex35p)
>>>>>>> 0d1d69c3
  set(MFEM_TEST_DEVICE)
  if (MFEM_USE_CUDA)
    set(MFEM_TEST_DEVICE "cuda")
  elseif (MFEM_USE_HIP)
    set(MFEM_TEST_DEVICE "hip")
  endif()
  if (MFEM_TEST_DEVICE)
    foreach(TEST_NAME ${DEVICE_EXAMPLES})
      set(THIS_TEST_OPTIONS "-no-vis" "-d" "${MFEM_TEST_DEVICE}")
      if (${TEST_NAME} MATCHES "ex14p")
        list(APPEND THIS_TEST_OPTIONS "-rs" "2" "-rp" "0" "-pa")
      elseif (${TEST_NAME} MATCHES "ex14")
        list(APPEND THIS_TEST_OPTIONS "-r" "2" "-pa")
      endif()
      if (NOT (${TEST_NAME} MATCHES ".*p$"))
        add_test(NAME ${TEST_NAME}_${MFEM_TEST_DEVICE}_ser
          COMMAND ${TEST_NAME} ${THIS_TEST_OPTIONS})
      elseif (MFEM_USE_MPI)
        add_test(NAME ${TEST_NAME}_${MFEM_TEST_DEVICE}_np=${MFEM_MPI_NP}
          COMMAND ${MPIEXEC} ${MPIEXEC_NUMPROC_FLAG} ${MFEM_MPI_NP}
          ${MPIEXEC_PREFLAGS}
          $<TARGET_FILE:${TEST_NAME}> ${THIS_TEST_OPTIONS}
          ${MPIEXEC_POSTFLAGS})
      endif()
    endforeach()
  endif()

  # If STRUMPACK is enabled, add a test run that uses it.
  if (MFEM_USE_STRUMPACK)
    add_test(NAME ex11p_strumpack_np=${MFEM_MPI_NP}
      COMMAND ${MPIEXEC} ${MPIEXEC_NUMPROC_FLAG} ${MFEM_MPI_NP}
      ${MPIEXEC_PREFLAGS}
      $<TARGET_FILE:ex11p> "-no-vis" "--strumpack"
      ${MPIEXEC_POSTFLAGS})
  endif()

  # If SuperLU_DIST is enabled, add a test run that uses it.
  if (MFEM_USE_SUPERLU)
    add_test(NAME ex11p_superlu_np=${MFEM_MPI_NP}
      COMMAND ${MPIEXEC} ${MPIEXEC_NUMPROC_FLAG} ${MFEM_MPI_NP}
      ${MPIEXEC_PREFLAGS}
      $<TARGET_FILE:ex11p> "-no-vis" "--superlu"
      ${MPIEXEC_POSTFLAGS})
  endif()

  # If MUMPS is enabled, add a test run that uses it.
  if (MFEM_USE_MUMPS)
    add_test(NAME ex25p_mumps_np=${MFEM_MPI_NP}
      COMMAND ${MPIEXEC} ${MPIEXEC_NUMPROC_FLAG} ${MFEM_MPI_NP}
      ${MPIEXEC_PREFLAGS}
      $<TARGET_FILE:ex25p> "-no-vis" "--mumps-solver"
      ${MPIEXEC_POSTFLAGS})
  endif()
endif()

# Include the examples/amgx directory if AmgX is enabled
if (MFEM_USE_AMGX)
  add_subdirectory(amgx)
endif()

# Include the examples/ginkgo directory if GINKGO is enabled.
if (MFEM_USE_GINKGO)
  add_subdirectory(ginkgo)
endif()

# Include the examples/hiop directory if HiOp is enabled
if (MFEM_USE_HIOP)
  add_subdirectory(hiop)
endif()

# Include the examples/petsc directory if PETSc is enabled.
if (MFEM_USE_PETSC)
  add_subdirectory(petsc)
endif()

# Include the examples/pumi directory if PUMI is enabled
if (MFEM_USE_PUMI)
  add_subdirectory(pumi)
endif()

# Include the examples/sundials directory if SUNDIALS is enabled.
if (MFEM_USE_SUNDIALS)
  add_subdirectory(sundials)
endif()

if(MFEM_USE_CALIPER)
  add_subdirectory(caliper)
endif()

# Include the examples/superlu directory if SUPERLU is enabled.
if (MFEM_USE_SUPERLU)
  add_subdirectory(superlu)
endif()

if(MFEM_USE_MOONOLITH)
  add_subdirectory(moonolith)
endif()<|MERGE_RESOLUTION|>--- conflicted
+++ resolved
@@ -148,13 +148,8 @@
       # serial examples with device support:
       ex1 ex3 ex4 ex5 ex6 ex9 ex14 ex22 ex24 ex25 ex26 ex34
       # parallel examples with device support:
-<<<<<<< HEAD
-      ex1p ex2p ex3p ex4p ex5p ex6p ex7p ex9p ex13p ex22p ex24p ex25p ex26p
-      ex34p ex35p kernel_specialization)
-=======
       ex1p ex2p ex3p ex4p ex5p ex6p ex7p ex9p ex13p ex14p ex22p ex24p ex25p
       ex26p ex34p ex35p)
->>>>>>> 0d1d69c3
   set(MFEM_TEST_DEVICE)
   if (MFEM_USE_CUDA)
     set(MFEM_TEST_DEVICE "cuda")
