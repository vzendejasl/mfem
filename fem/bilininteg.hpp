// Copyright (c) 2010-2024, Lawrence Livermore National Security, LLC. Produced
// at the Lawrence Livermore National Laboratory. All Rights reserved. See files
// LICENSE and NOTICE for details. LLNL-CODE-806117.
//
// This file is part of the MFEM library. For more information and source code
// availability visit https://mfem.org.
//
// MFEM is free software; you can redistribute it and/or modify it under the
// terms of the BSD-3 license. We welcome feedback and contributions, see file
// CONTRIBUTING.md for details.

#ifndef MFEM_BILININTEG
#define MFEM_BILININTEG

#include "../config/config.hpp"
#include "nonlininteg.hpp"
#include "fespace.hpp"
#include "ceed/interface/util.hpp"
#include "qfunction.hpp"
#include <memory>

#include "kernel_dispatch.hpp"

namespace mfem
{

/// Abstract base class BilinearFormIntegrator
class BilinearFormIntegrator : public NonlinearFormIntegrator
{
protected:
   BilinearFormIntegrator(const IntegrationRule *ir = NULL)
      : NonlinearFormIntegrator(ir) { }

public:
   // TODO: add support for other assembly levels (in addition to PA) and their
   // actions.

   // TODO: for mixed meshes the quadrature rules to be used by methods like
   // AssemblePA() can be given as a QuadratureSpace, e.g. using a new method:
   // SetQuadratureSpace().

   // TODO: the methods for the various assembly levels make sense even in the
   // base class NonlinearFormIntegrator, except that not all assembly levels
   // make sense for the action of the nonlinear operator (but they all make
   // sense for its Jacobian).

   /// Method defining partial assembly.
   /** The result of the partial assembly is stored internally so that it can be
       used later in the methods AddMultPA() and AddMultTransposePA(). */
   void AssemblePA(const FiniteElementSpace &fes) override;
   /** Used with BilinearFormIntegrators that have different spaces. */
   void AssemblePA(const FiniteElementSpace &trial_fes,
                   const FiniteElementSpace &test_fes) override;

   /// Method defining partial assembly on NURBS patches.
   /** The result of the partial assembly is stored internally so that it can be
       used later in the method AddMultNURBSPA(). */
   virtual void AssembleNURBSPA(const FiniteElementSpace &fes);

   virtual void AssemblePABoundary(const FiniteElementSpace &fes);

   virtual void AssemblePAInteriorFaces(const FiniteElementSpace &fes);

   virtual void AssemblePABoundaryFaces(const FiniteElementSpace &fes);

   /// Assemble diagonal and add it to Vector @a diag.
   virtual void AssembleDiagonalPA(Vector &diag);

   /// Assemble diagonal of $A D A^T$ ($A$ is this integrator) and add it to @a diag.
   virtual void AssembleDiagonalPA_ADAt(const Vector &D, Vector &diag);

   /// Method for partially assembled action.
   /** Perform the action of integrator on the input @a x and add the result to
       the output @a y. Both @a x and @a y are E-vectors, i.e. they represent
       the element-wise discontinuous version of the FE space.

       This method can be called only after the method AssemblePA() has been
       called. */
   void AddMultPA(const Vector &x, Vector &y) const override;

   /// Method for partially assembled action on NURBS patches.
   virtual void AddMultNURBSPA(const Vector&x, Vector&y) const;

   /// Method for partially assembled transposed action.
   /** Perform the transpose action of integrator on the input @a x and add the
       result to the output @a y. Both @a x and @a y are E-vectors, i.e. they
       represent the element-wise discontinuous version of the FE space.

       This method can be called only after the method AssemblePA() has been
       called. */
   virtual void AddMultTransposePA(const Vector &x, Vector &y) const;

   /// Method defining element assembly.
   /** The result of the element assembly is added to the @a emat Vector if
       @a add is true. Otherwise, if @a add is false, we set @a emat. */
   virtual void AssembleEA(const FiniteElementSpace &fes, Vector &emat,
                           const bool add = true);
   /** Used with BilinearFormIntegrators that have different spaces. */
   // virtual void AssembleEA(const FiniteElementSpace &trial_fes,
   //                         const FiniteElementSpace &test_fes,
   //                         Vector &emat);

   /// Method defining matrix-free assembly.
   /** The result of fully matrix-free assembly is stored internally so that it
       can be used later in the methods AddMultMF() and AddMultTransposeMF(). */
   void AssembleMF(const FiniteElementSpace &fes) override;

   /** Perform the action of integrator on the input @a x and add the result to
       the output @a y. Both @a x and @a y are E-vectors, i.e. they represent
       the element-wise discontinuous version of the FE space.

       This method can be called only after the method AssembleMF() has been
       called. */
   void AddMultMF(const Vector &x, Vector &y) const override;

   /** Perform the transpose action of integrator on the input @a x and add the
       result to the output @a y. Both @a x and @a y are E-vectors, i.e. they
       represent the element-wise discontinuous version of the FE space.

       This method can be called only after the method AssemblePA() has been
       called. */
   virtual void AddMultTransposeMF(const Vector &x, Vector &y) const;

   /// Assemble diagonal and add it to Vector @a diag.
   virtual void AssembleDiagonalMF(Vector &diag);

   virtual void AssembleEAInteriorFaces(const FiniteElementSpace &fes,
                                        Vector &ea_data_int,
                                        Vector &ea_data_ext,
                                        const bool add = true);

   virtual void AssembleEABoundaryFaces(const FiniteElementSpace &fes,
                                        Vector &ea_data_bdr,
                                        const bool add = true);

   /// Given a particular Finite Element computes the element matrix elmat.
   virtual void AssembleElementMatrix(const FiniteElement &el,
                                      ElementTransformation &Trans,
                                      DenseMatrix &elmat);

   /** Compute the local matrix representation of a bilinear form
       $a(u,v)$ defined on different trial (given by $u$) and test
       (given by $v$) spaces. The rows in the local matrix correspond
       to the test dofs and the columns -- to the trial dofs. */
   virtual void AssembleElementMatrix2(const FiniteElement &trial_fe,
                                       const FiniteElement &test_fe,
                                       ElementTransformation &Trans,
                                       DenseMatrix &elmat);

   /** Given a particular NURBS patch, computes the patch matrix as a
       SparseMatrix @a smat.
    */
   virtual void AssemblePatchMatrix(const int patch,
                                    const FiniteElementSpace &fes,
                                    SparseMatrix*& smat);

   virtual void AssembleFaceMatrix(const FiniteElement &el1,
                                   const FiniteElement &el2,
                                   FaceElementTransformations &Trans,
                                   DenseMatrix &elmat);

   virtual void AssembleFaceMatrix(const FiniteElement &trial_fe1,
                                   const FiniteElement &test_fe1,
                                   const FiniteElement &trial_fe2,
                                   const FiniteElement &test_fe2,
                                   FaceElementTransformations &Trans,
                                   DenseMatrix &elmat);

   /** Abstract method used for assembling TraceFaceIntegrators in a
       MixedBilinearForm. */
   virtual void AssembleFaceMatrix(const FiniteElement &trial_face_fe,
                                   const FiniteElement &test_fe1,
                                   const FiniteElement &test_fe2,
                                   FaceElementTransformations &Trans,
                                   DenseMatrix &elmat);

   /** Abstract method used for assembling TraceFaceIntegrators for
       DPG weak formulations. */
   virtual void AssembleTraceFaceMatrix(int elem,
                                        const FiniteElement &trial_face_fe,
                                        const FiniteElement &test_fe,
                                        FaceElementTransformations &Trans,
                                        DenseMatrix &elmat);


   /// @brief Perform the local action of the BilinearFormIntegrator.
   /// Note that the default implementation in the base class is general but not
   /// efficient.
   void AssembleElementVector(const FiniteElement &el,
                              ElementTransformation &Tr,
                              const Vector &elfun, Vector &elvect) override;

   /// @brief Perform the local action of the BilinearFormIntegrator resulting
   /// from a face integral term.
   /// Note that the default implementation in the base class is general but not
   /// efficient.
   void AssembleFaceVector(const FiniteElement &el1,
                           const FiniteElement &el2,
                           FaceElementTransformations &Tr,
                           const Vector &elfun, Vector &elvect) override;

   void AssembleElementGrad(const FiniteElement &el,
                            ElementTransformation &Tr,
                            const Vector &elfun, DenseMatrix &elmat) override
   { AssembleElementMatrix(el, Tr, elmat); }

   void AssembleFaceGrad(const FiniteElement &el1,
                         const FiniteElement &el2,
                         FaceElementTransformations &Tr,
                         const Vector &elfun, DenseMatrix &elmat) override
   { AssembleFaceMatrix(el1, el2, Tr, elmat); }

   /** @brief Virtual method required for Zienkiewicz-Zhu type error estimators.

       The purpose of the method is to compute a local "flux" finite element
       function given a local finite element solution. The "flux" function has
       to be computed in terms of its coefficients (represented by the Vector
       @a flux) which multiply the basis functions defined by the FiniteElement
       @a fluxelem. Typically, the "flux" function will have more than one
       component and consequently @a flux should be store the coefficients of
       all components: first all coefficient for component 0, then all
       coefficients for component 1, etc. What the "flux" function represents
       depends on the specific integrator. For example, in the case of
       DiffusionIntegrator, the flux is the gradient of the solution multiplied
       by the diffusion coefficient.

       @param[in] el     FiniteElement of the solution.
       @param[in] Trans  The ElementTransformation describing the physical
                         position of the mesh element.
       @param[in] u      Solution coefficients representing the expansion of the
                         solution function in the basis of @a el.
       @param[in] fluxelem  FiniteElement of the "flux".
       @param[out] flux  "Flux" coefficients representing the expansion of the
                         "flux" function in the basis of @a fluxelem. The size
                         of @a flux as a Vector has to be set by this method,
                         e.g. using Vector::SetSize().
       @param[in] with_coef  If zero (the default value is 1) the implementation
                             of the method may choose not to scale the "flux"
                             function by any coefficients describing the
                             integrator.
       @param[in] ir  If passed (the default value is NULL), the implementation
                      of the method will ignore the integration rule provided
                      by the @a fluxelem parameter and, instead, compute the
                      discrete flux at the points specified by the integration
                      rule @a ir.
    */
   virtual void ComputeElementFlux(const FiniteElement &el,
                                   ElementTransformation &Trans,
                                   Vector &u,
                                   const FiniteElement &fluxelem,
                                   Vector &flux, bool with_coef = true,
                                   const IntegrationRule *ir = NULL) { }

   /** @brief Virtual method required for Zienkiewicz-Zhu type error estimators.

       The purpose of this method is to compute a local number that measures the
       energy of a given "flux" function (see ComputeElementFlux() for a
       description of the "flux" function). Typically, the energy of a "flux"
       function should be equal to a_local(u,u), if the "flux" is defined from
       a solution u; here a_local(.,.) denotes the element-local bilinear
       form represented by the integrator.

       @param[in] fluxelem  FiniteElement of the "flux".
       @param[in] Trans  The ElementTransformation describing the physical
                         position of the mesh element.
       @param[in] flux   "Flux" coefficients representing the expansion of the
                         "flux" function in the basis of @a fluxelem.
       @param[out] d_energy  If not NULL, the given Vector should be set to
                             represent directional energy split that can be used
                             for anisotropic error estimation.
       @returns The computed energy.
    */
   virtual real_t ComputeFluxEnergy(const FiniteElement &fluxelem,
                                    ElementTransformation &Trans,
                                    Vector &flux, Vector *d_energy = NULL)
   { return 0.0; }

   /** @brief For bilinear forms on element faces, specifies if the normal
              derivatives are needed on the faces or just the face restriction.

       @details if RequiresFaceNormalDerivatives() == true, then
                AddMultPAFaceNormalDerivatives(...) should be invoked in place
                of AddMultPA(...) and L2NormalDerivativeFaceRestriction should
                be used to compute the normal derivatives. This is used for some
                DG integrators, for example DGDiffusionIntegrator.

       @returns whether normal derivatives appear in the bilinear form.
   */
   virtual bool RequiresFaceNormalDerivatives() const { return false; }

   /// Method for partially assembled action.
   /** @brief For bilinear forms on element faces that depend on the normal
              derivative on the faces, computes the action of integrator to the
              face values @a x and reference-normal derivatives @a dxdn and adds
              the result to @a y and @a dydn.

      @details This method can be called only after the method AssemblePA() has
               been called.

      @param[in]     x E-vector of face values (provided by
                       FaceRestriction::Mult)
      @param[in]     dxdn E-vector of face reference-normal derivatives
                          (provided by FaceRestriction::NormalDerivativeMult)
      @param[in,out] y E-vector of face values to add action to.
      @param[in,out] dydn E-vector of face reference-normal derivative values to
                          add action to.
   */
   virtual void AddMultPAFaceNormalDerivatives(const Vector &x, const Vector &dxdn,
                                               Vector &y, Vector &dydn) const;

   virtual ~BilinearFormIntegrator() { }
};

/** Wraps a given @a BilinearFormIntegrator and transposes the resulting element
    matrices. See for example ex9, ex9p. */
class TransposeIntegrator : public BilinearFormIntegrator
{
private:
   int own_bfi;
   BilinearFormIntegrator *bfi;

   DenseMatrix bfi_elmat;

public:
   TransposeIntegrator(BilinearFormIntegrator *bfi_, int own_bfi_ = 1)
   { bfi = bfi_; own_bfi = own_bfi_; }

   void SetIntRule(const IntegrationRule *ir) override;

   void AssembleElementMatrix(const FiniteElement &el,
                              ElementTransformation &Trans,
                              DenseMatrix &elmat) override;

   void AssembleElementMatrix2(const FiniteElement &trial_fe,
                               const FiniteElement &test_fe,
                               ElementTransformation &Trans,
                               DenseMatrix &elmat) override;

   using BilinearFormIntegrator::AssembleFaceMatrix;
   void AssembleFaceMatrix(const FiniteElement &el1,
                           const FiniteElement &el2,
                           FaceElementTransformations &Trans,
                           DenseMatrix &elmat) override;

<<<<<<< HEAD
   virtual void AssembleFaceMatrix(const FiniteElement &trial_fe1,
                                   const FiniteElement &test_fe1,
                                   const FiniteElement &trial_fe2,
                                   const FiniteElement &test_fe2,
                                   FaceElementTransformations &Trans,
                                   DenseMatrix &elmat);

   virtual void AssemblePA(const FiniteElementSpace& fes)
=======
   void AssemblePA(const FiniteElementSpace& fes) override
>>>>>>> 8ed11a5c
   {
      bfi->AssemblePA(fes);
   }

   void AssemblePA(const FiniteElementSpace &trial_fes,
                   const FiniteElementSpace &test_fes) override
   {
      bfi->AssemblePA(test_fes, trial_fes); // Reverse test and trial
   }

   void AssemblePAInteriorFaces(const FiniteElementSpace &fes) override
   {
      bfi->AssemblePAInteriorFaces(fes);
   }

   void AssemblePABoundaryFaces(const FiniteElementSpace &fes) override
   {
      bfi->AssemblePABoundaryFaces(fes);
   }

   void AddMultTransposePA(const Vector &x, Vector &y) const override
   {
      bfi->AddMultPA(x, y);
   }

   void AddMultPA(const Vector& x, Vector& y) const override
   {
      bfi->AddMultTransposePA(x, y);
   }

   void AssembleEA(const FiniteElementSpace &fes, Vector &emat,
                   const bool add) override;

   void AssembleEAInteriorFaces(const FiniteElementSpace &fes,
                                Vector &ea_data_int,
                                Vector &ea_data_ext,
                                const bool add) override;

   void AssembleEABoundaryFaces(const FiniteElementSpace &fes,
                                Vector &ea_data_bdr,
                                const bool add) override;

   virtual ~TransposeIntegrator() { if (own_bfi) { delete bfi; } }
};

class LumpedIntegrator : public BilinearFormIntegrator
{
private:
   int own_bfi;
   BilinearFormIntegrator *bfi;

public:
   LumpedIntegrator (BilinearFormIntegrator *bfi_, int own_bfi_ = 1)
   { bfi = bfi_; own_bfi = own_bfi_; }

   void SetIntRule(const IntegrationRule *ir) override;

   void AssembleElementMatrix(const FiniteElement &el,
                              ElementTransformation &Trans,
                              DenseMatrix &elmat) override;

   virtual ~LumpedIntegrator() { if (own_bfi) { delete bfi; } }
};

/// Integrator that inverts the matrix assembled by another integrator.
class InverseIntegrator : public BilinearFormIntegrator
{
private:
   int own_integrator;
   BilinearFormIntegrator *integrator;

public:
   InverseIntegrator(BilinearFormIntegrator *integ, int own_integ = 1)
   { integrator = integ; own_integrator = own_integ; }

   void SetIntRule(const IntegrationRule *ir) override;

   void AssembleElementMatrix(const FiniteElement &el,
                              ElementTransformation &Trans,
                              DenseMatrix &elmat) override;

   virtual ~InverseIntegrator() { if (own_integrator) { delete integrator; } }
};

/// Integrator defining a sum of multiple Integrators.
class SumIntegrator : public BilinearFormIntegrator
{
private:
   int own_integrators;
   mutable DenseMatrix elem_mat;
   Array<BilinearFormIntegrator*> integrators;

public:
   SumIntegrator(int own_integs = 1) { own_integrators = own_integs; }

   void SetIntRule(const IntegrationRule *ir) override;

   void AddIntegrator(BilinearFormIntegrator *integ)
   { integrators.Append(integ); }

   void AssembleElementMatrix(const FiniteElement &el,
                              ElementTransformation &Trans,
                              DenseMatrix &elmat) override;
   void AssembleElementMatrix2(const FiniteElement &trial_fe,
                               const FiniteElement &test_fe,
                               ElementTransformation &Trans,
                               DenseMatrix &elmat) override;

   using BilinearFormIntegrator::AssembleFaceMatrix;
   void AssembleFaceMatrix(const FiniteElement &el1,
                           const FiniteElement &el2,
                           FaceElementTransformations &Trans,
                           DenseMatrix &elmat) override;

   void AssembleFaceMatrix(const FiniteElement &trial_face_fe,
                           const FiniteElement &test_fe1,
                           const FiniteElement &test_fe2,
                           FaceElementTransformations &Trans,
                           DenseMatrix &elmat) override;

   using BilinearFormIntegrator::AssemblePA;
   void AssemblePA(const FiniteElementSpace& fes) override;

   void AssembleDiagonalPA(Vector &diag) override;

   void AssemblePAInteriorFaces(const FiniteElementSpace &fes) override;

   void AssemblePABoundaryFaces(const FiniteElementSpace &fes) override;

   void AddMultTransposePA(const Vector &x, Vector &y) const override;

   void AddMultPA(const Vector& x, Vector& y) const override;

   void AssembleMF(const FiniteElementSpace &fes) override;

   void AddMultMF(const Vector &x, Vector &y) const override;

   void AddMultTransposeMF(const Vector &x, Vector &y) const override;

   void AssembleDiagonalMF(Vector &diag) override;

   void AssembleEA(const FiniteElementSpace &fes, Vector &emat,
                   const bool add) override;

   void AssembleEAInteriorFaces(const FiniteElementSpace &fes,
                                Vector &ea_data_int,
                                Vector &ea_data_ext,
                                const bool add) override;

   void AssembleEABoundaryFaces(const FiniteElementSpace &fes,
                                Vector &ea_data_bdr,
                                const bool add) override;

   virtual ~SumIntegrator();
};

/** An abstract class for integrating the product of two scalar basis functions
    with an optional scalar coefficient. */
class MixedScalarIntegrator: public BilinearFormIntegrator
{
public:
   void AssembleElementMatrix2(const FiniteElement &trial_fe,
                               const FiniteElement &test_fe,
                               ElementTransformation &Trans,
                               DenseMatrix &elmat) override;

   /// Support for use in BilinearForm. Can be used only when appropriate.
   void AssembleElementMatrix(const FiniteElement &fe,
                              ElementTransformation &Trans,
                              DenseMatrix &elmat) override
   { AssembleElementMatrix2(fe, fe, Trans, elmat); }

protected:
   /// This parameter can be set by derived methods to enable single shape
   /// evaluation in case CalcTestShape() and CalcTrialShape() return the same
   /// result if given the same FiniteElement. The default is false.
   bool same_calc_shape;

   MixedScalarIntegrator() : same_calc_shape(false), Q(NULL) {}
   MixedScalarIntegrator(Coefficient &q) : same_calc_shape(false), Q(&q) {}

   inline virtual bool VerifyFiniteElementTypes(
      const FiniteElement & trial_fe,
      const FiniteElement & test_fe) const
   {
      return (trial_fe.GetRangeType() == mfem::FiniteElement::SCALAR &&
              test_fe.GetRangeType()  == mfem::FiniteElement::SCALAR );
   }

   inline virtual const char * FiniteElementTypeFailureMessage() const
   {
      return "MixedScalarIntegrator:  "
             "Trial and test spaces must both be scalar fields.";
   }

   inline virtual int GetIntegrationOrder(const FiniteElement & trial_fe,
                                          const FiniteElement & test_fe,
                                          ElementTransformation &Trans)
   { return trial_fe.GetOrder() + test_fe.GetOrder() + Trans.OrderW(); }


   inline virtual void CalcTestShape(const FiniteElement & test_fe,
                                     ElementTransformation &Trans,
                                     Vector & shape)
   { test_fe.CalcPhysShape(Trans, shape); }

   inline virtual void CalcTrialShape(const FiniteElement & trial_fe,
                                      ElementTransformation &Trans,
                                      Vector & shape)
   { trial_fe.CalcPhysShape(Trans, shape); }

   Coefficient *Q;

private:

#ifndef MFEM_THREAD_SAFE
   Vector test_shape;
   Vector trial_shape;
#endif

};

/** An abstract class for integrating the inner product of two vector basis
    functions with an optional scalar, vector, or matrix coefficient. */
class MixedVectorIntegrator: public BilinearFormIntegrator
{
public:

   void AssembleElementMatrix2(const FiniteElement &trial_fe,
                               const FiniteElement &test_fe,
                               ElementTransformation &Trans,
                               DenseMatrix &elmat) override;

   /// Support for use in BilinearForm. Can be used only when appropriate.
   void AssembleElementMatrix(const FiniteElement &fe,
                              ElementTransformation &Trans,
                              DenseMatrix &elmat) override
   { AssembleElementMatrix2(fe, fe, Trans, elmat); }

protected:
   /// This parameter can be set by derived methods to enable single shape
   /// evaluation in case CalcTestShape() and CalcTrialShape() return the same
   /// result if given the same FiniteElement. The default is false.
   bool same_calc_shape;

   MixedVectorIntegrator()
      : same_calc_shape(false), Q(NULL), VQ(NULL), DQ(NULL), MQ(NULL) {}
   MixedVectorIntegrator(Coefficient &q)
      : same_calc_shape(false), Q(&q), VQ(NULL), DQ(NULL), MQ(NULL) {}
   MixedVectorIntegrator(VectorCoefficient &vq, bool diag = true)
      : same_calc_shape(false), Q(NULL), VQ(diag?NULL:&vq), DQ(diag?&vq:NULL),
        MQ(NULL) {}
   MixedVectorIntegrator(MatrixCoefficient &mq)
      : same_calc_shape(false), Q(NULL), VQ(NULL), DQ(NULL), MQ(&mq) {}

   inline virtual bool VerifyFiniteElementTypes(
      const FiniteElement & trial_fe,
      const FiniteElement & test_fe) const
   {
      return (trial_fe.GetRangeType() == mfem::FiniteElement::VECTOR &&
              test_fe.GetRangeType()  == mfem::FiniteElement::VECTOR );
   }

   inline virtual const char * FiniteElementTypeFailureMessage() const
   {
      return "MixedVectorIntegrator:  "
             "Trial and test spaces must both be vector fields";
   }

   inline virtual int GetIntegrationOrder(const FiniteElement & trial_fe,
                                          const FiniteElement & test_fe,
                                          ElementTransformation &Trans)
   { return trial_fe.GetOrder() + test_fe.GetOrder() + Trans.OrderW(); }


   inline virtual int GetTestVDim(const FiniteElement & test_fe)
   { return std::max(space_dim, test_fe.GetRangeDim()); }

   inline virtual void CalcTestShape(const FiniteElement & test_fe,
                                     ElementTransformation &Trans,
                                     DenseMatrix & shape)
   { test_fe.CalcVShape(Trans, shape); }

   inline virtual int GetTrialVDim(const FiniteElement & trial_fe)
   { return std::max(space_dim, trial_fe.GetRangeDim()); }

   inline virtual void CalcTrialShape(const FiniteElement & trial_fe,
                                      ElementTransformation &Trans,
                                      DenseMatrix & shape)
   { trial_fe.CalcVShape(Trans, shape); }

   int space_dim;
   Coefficient *Q;
   VectorCoefficient *VQ;
   DiagonalMatrixCoefficient *DQ;
   MatrixCoefficient *MQ;

private:

#ifndef MFEM_THREAD_SAFE
   Vector V;
   Vector D;
   DenseMatrix M;
   DenseMatrix test_shape;
   DenseMatrix trial_shape;
   DenseMatrix shape_tmp;
#endif

};

/** An abstract class for integrating the product of a scalar basis function and
    the inner product of a vector basis function with a vector coefficient. In
    2D the inner product can be replaced with a cross product. */
class MixedScalarVectorIntegrator: public BilinearFormIntegrator
{
public:

   void AssembleElementMatrix2(const FiniteElement &trial_fe,
                               const FiniteElement &test_fe,
                               ElementTransformation &Trans,
                               DenseMatrix &elmat) override;

   /// Support for use in BilinearForm. Can be used only when appropriate.
   /** Appropriate use cases are classes derived from
       MixedScalarVectorIntegrator where the trial and test spaces can be the
       same. Examples of such classes are: MixedVectorDivergenceIntegrator,
       MixedScalarWeakDivergenceIntegrator, etc. */
   void AssembleElementMatrix(const FiniteElement &fe,
                              ElementTransformation &Trans,
                              DenseMatrix &elmat) override
   { AssembleElementMatrix2(fe, fe, Trans, elmat); }

protected:

   MixedScalarVectorIntegrator(VectorCoefficient &vq, bool transpose_ = false,
                               bool cross_2d_ = false)
      : VQ(&vq), transpose(transpose_), cross_2d(cross_2d_) {}

   inline virtual bool VerifyFiniteElementTypes(
      const FiniteElement & trial_fe,
      const FiniteElement & test_fe) const
   {
      return ((transpose &&
               trial_fe.GetRangeType() == mfem::FiniteElement::VECTOR &&
               test_fe.GetRangeType()  == mfem::FiniteElement::SCALAR ) ||
              (!transpose &&
               trial_fe.GetRangeType() == mfem::FiniteElement::SCALAR &&
               test_fe.GetRangeType()  == mfem::FiniteElement::VECTOR )
             );
   }

   inline virtual const char * FiniteElementTypeFailureMessage() const
   {
      if ( transpose )
      {
         return "MixedScalarVectorIntegrator:  "
                "Trial space must be a vector field "
                "and the test space must be a scalar field";
      }
      else
      {
         return "MixedScalarVectorIntegrator:  "
                "Trial space must be a scalar field "
                "and the test space must be a vector field";
      }
   }

   inline virtual int GetIntegrationOrder(const FiniteElement & trial_fe,
                                          const FiniteElement & test_fe,
                                          ElementTransformation &Trans)
   { return trial_fe.GetOrder() + test_fe.GetOrder() + Trans.OrderW(); }


   inline virtual int GetVDim(const FiniteElement & vector_fe)
   { return std::max(space_dim, vector_fe.GetRangeDim()); }

   inline virtual void CalcVShape(const FiniteElement & vector_fe,
                                  ElementTransformation &Trans,
                                  DenseMatrix & shape_)
   { vector_fe.CalcVShape(Trans, shape_); }

   inline virtual void CalcShape(const FiniteElement & scalar_fe,
                                 ElementTransformation &Trans,
                                 Vector & shape_)
   { scalar_fe.CalcPhysShape(Trans, shape_); }

   VectorCoefficient *VQ;
   int space_dim;
   bool transpose;
   bool cross_2d;  // In 2D use a cross product rather than a dot product

private:

#ifndef MFEM_THREAD_SAFE
   Vector V;
   DenseMatrix vshape;
   Vector      shape;
   Vector      vshape_tmp;
#endif

};

/** Class for integrating the bilinear form $a(u,v) := (Q u, v)$ in either 1D, 2D,
    or 3D and where $Q$ is an optional scalar coefficient, $u$ and $v$ are each in $H^1$
    or $L_2$. */
class MixedScalarMassIntegrator : public MixedScalarIntegrator
{
public:
   MixedScalarMassIntegrator() { same_calc_shape = true; }
   MixedScalarMassIntegrator(Coefficient &q)
      : MixedScalarIntegrator(q) { same_calc_shape = true; }
};

/** Class for integrating the bilinear form $a(u,v) := (\vec{V} u, v)$ in either 2D, or
    3D and where $\vec{V}$ is a vector coefficient, $u$ is in $H^1$ or $L_2$ and $v$ is in $H(curl$
    or $H(div)$. */
class MixedVectorProductIntegrator : public MixedScalarVectorIntegrator
{
public:
   MixedVectorProductIntegrator(VectorCoefficient &vq)
      : MixedScalarVectorIntegrator(vq) {}
};

/** Class for integrating the bilinear form $a(u,v) := (Q \nabla u, v)$ in 1D where Q
    is an optional scalar coefficient, $u$ is in $H^1$, and $v$ is in $L_2$. */
class MixedScalarDerivativeIntegrator : public MixedScalarIntegrator
{
public:
   MixedScalarDerivativeIntegrator() {}
   MixedScalarDerivativeIntegrator(Coefficient &q)
      : MixedScalarIntegrator(q) {}

protected:
   inline virtual bool VerifyFiniteElementTypes(
      const FiniteElement & trial_fe,
      const FiniteElement & test_fe) const
   {
      return (trial_fe.GetDim() == 1 && test_fe.GetDim() == 1 &&
              trial_fe.GetDerivType() == mfem::FiniteElement::GRAD  &&
              test_fe.GetRangeType()  == mfem::FiniteElement::SCALAR );
   }

   inline virtual const char * FiniteElementTypeFailureMessage() const
   {
      return "MixedScalarDerivativeIntegrator:  "
             "Trial and test spaces must both be scalar fields in 1D "
             "and the trial space must implement CalcDShape.";
   }

   inline virtual void CalcTrialShape(const FiniteElement & trial_fe,
                                      ElementTransformation &Trans,
                                      Vector & shape)
   {
      DenseMatrix dshape(shape.GetData(), shape.Size(), 1);
      trial_fe.CalcPhysDShape(Trans, dshape);
   }
};

/** Class for integrating the bilinear form $a(u,v) := -(Q u, \nabla v)$ in 1D where $Q$
    is an optional scalar coefficient, $u$ is in $L_2$, and $v$ is in $H^1$. */
class MixedScalarWeakDerivativeIntegrator : public MixedScalarIntegrator
{
public:
   MixedScalarWeakDerivativeIntegrator() {}
   MixedScalarWeakDerivativeIntegrator(Coefficient &q)
      : MixedScalarIntegrator(q) {}

protected:
   inline virtual bool VerifyFiniteElementTypes(
      const FiniteElement & trial_fe,
      const FiniteElement & test_fe) const
   {
      return (trial_fe.GetDim() == 1 && test_fe.GetDim() == 1 &&
              trial_fe.GetRangeType() == mfem::FiniteElement::SCALAR &&
              test_fe.GetDerivType()  == mfem::FiniteElement::GRAD );
   }

   inline virtual const char * FiniteElementTypeFailureMessage() const
   {
      return "MixedScalarWeakDerivativeIntegrator:  "
             "Trial and test spaces must both be scalar fields in 1D "
             "and the test space must implement CalcDShape with "
             "map type \"VALUE\".";
   }

   inline virtual void CalcTestShape(const FiniteElement & test_fe,
                                     ElementTransformation &Trans,
                                     Vector & shape)
   {
      DenseMatrix dshape(shape.GetData(), shape.Size(), 1);
      test_fe.CalcPhysDShape(Trans, dshape);
      shape *= -1.0;
   }
};

/** Class for integrating the bilinear form $a(u,v) := (Q \nabla \cdot u, v)$ in either 2D
    or 3D where $Q$ is an optional scalar coefficient, $u$ is in $H(div)$, and $v$ is a
    scalar field. */
class MixedScalarDivergenceIntegrator : public MixedScalarIntegrator
{
public:
   MixedScalarDivergenceIntegrator() {}
   MixedScalarDivergenceIntegrator(Coefficient &q)
      : MixedScalarIntegrator(q) {}

protected:
   inline virtual bool VerifyFiniteElementTypes(
      const FiniteElement & trial_fe,
      const FiniteElement & test_fe) const
   {
      return (trial_fe.GetDerivType() == mfem::FiniteElement::DIV  &&
              test_fe.GetRangeType()  == mfem::FiniteElement::SCALAR );
   }

   inline virtual const char * FiniteElementTypeFailureMessage() const
   {
      return "MixedScalarDivergenceIntegrator:  "
             "Trial must be $H(div)$ and the test space must be a "
             "scalar field";
   }

   inline virtual int GetIntegrationOrder(const FiniteElement & trial_fe,
                                          const FiniteElement & test_fe,
                                          ElementTransformation &Trans)
   { return trial_fe.GetOrder() + test_fe.GetOrder() + Trans.OrderW() - 1; }

   inline virtual void CalcTrialShape(const FiniteElement & trial_fe,
                                      ElementTransformation &Trans,
                                      Vector & shape)
   { trial_fe.CalcPhysDivShape(Trans, shape); }
};

/** Class for integrating the bilinear form $a(u,v) := (\vec{V} \nabla \cdot u, v)$ in either 2D
    or 3D where $\vec{V}$ is a vector coefficient, $u$ is in $H(div)$, and $v$ is in $H(div)$. */
class MixedVectorDivergenceIntegrator : public MixedScalarVectorIntegrator
{
public:
   MixedVectorDivergenceIntegrator(VectorCoefficient &vq)
      : MixedScalarVectorIntegrator(vq) {}

protected:
   inline virtual bool VerifyFiniteElementTypes(
      const FiniteElement & trial_fe,
      const FiniteElement & test_fe) const
   {
      return (trial_fe.GetDerivType() == mfem::FiniteElement::DIV  &&
              test_fe.GetRangeType()  == mfem::FiniteElement::VECTOR );
   }

   inline virtual const char * FiniteElementTypeFailureMessage() const
   {
      return "MixedVectorDivergenceIntegrator:  "
             "Trial must be H(Div) and the test space must be a "
             "vector field";
   }

   // Subtract one due to the divergence and add one for the coefficient
   // which is assumed to be at least linear.
   inline virtual int GetIntegrationOrder(const FiniteElement & trial_fe,
                                          const FiniteElement & test_fe,
                                          ElementTransformation &Trans)
   { return trial_fe.GetOrder() + test_fe.GetOrder() + Trans.OrderW() - 1 + 1; }

   inline virtual void CalcShape(const FiniteElement & scalar_fe,
                                 ElementTransformation &Trans,
                                 Vector & shape)
   { scalar_fe.CalcPhysDivShape(Trans, shape); }
};

/** Class for integrating the bilinear form $a(u,v) := -(Q u, \nabla \cdot v)$ in either 2D
    or 3D where $Q$ is an optional scalar coefficient, $u$ is in $L_2$ or $H^1$, and $v$ is
    in $H(div)$. */
class MixedScalarWeakGradientIntegrator : public MixedScalarIntegrator
{
public:
   MixedScalarWeakGradientIntegrator() {}
   MixedScalarWeakGradientIntegrator(Coefficient &q)
      : MixedScalarIntegrator(q) {}

protected:
   inline virtual bool VerifyFiniteElementTypes(
      const FiniteElement & trial_fe,
      const FiniteElement & test_fe) const
   {
      return (trial_fe.GetRangeType() == mfem::FiniteElement::SCALAR &&
              test_fe.GetDerivType()  == mfem::FiniteElement::DIV );
   }

   inline virtual const char * FiniteElementTypeFailureMessage() const
   {
      return "MixedScalarWeakGradientIntegrator:  "
             "Trial space must be a scalar field "
             "and the test space must be H(Div)";
   }

   inline virtual int GetIntegrationOrder(const FiniteElement & trial_fe,
                                          const FiniteElement & test_fe,
                                          ElementTransformation &Trans)
   { return trial_fe.GetOrder() + test_fe.GetOrder() + Trans.OrderW() - 1; }

   virtual void CalcTestShape(const FiniteElement & test_fe,
                              ElementTransformation &Trans,
                              Vector & shape)
   {
      test_fe.CalcPhysDivShape(Trans, shape);
      shape *= -1.0;
   }
};

/** Class for integrating the bilinear form $a(u,v) := (Q \mathrm{curl}(u), v)$ in 2D where
    $Q$ is an optional scalar coefficient, $u$ is in $H(curl$, and $v$ is in $L_2$ or
    $H^1$. */
class MixedScalarCurlIntegrator : public MixedScalarIntegrator
{
public:
   MixedScalarCurlIntegrator() {}
   MixedScalarCurlIntegrator(Coefficient &q)
      : MixedScalarIntegrator(q) {}

protected:
   inline bool VerifyFiniteElementTypes(
      const FiniteElement & trial_fe,
      const FiniteElement & test_fe) const override
   {
      return (trial_fe.GetDim() == 2 && test_fe.GetDim() == 2 &&
              trial_fe.GetDerivType() == mfem::FiniteElement::CURL &&
              test_fe.GetRangeType()  == mfem::FiniteElement::SCALAR);
   }

   inline const char * FiniteElementTypeFailureMessage() const override
   {
      return "MixedScalarCurlIntegrator:  "
             "Trial must be H(Curl) and the test space must be a "
             "scalar field";
   }

   inline int GetIntegrationOrder(const FiniteElement & trial_fe,
                                  const FiniteElement & test_fe,
                                  ElementTransformation &Trans) override
   { return trial_fe.GetOrder() + test_fe.GetOrder() + Trans.OrderW() - 1; }

   inline void CalcTrialShape(const FiniteElement & trial_fe,
                              ElementTransformation &Trans,
                              Vector & shape) override
   {
      DenseMatrix dshape(shape.GetData(), shape.Size(), 1);
      trial_fe.CalcPhysCurlShape(Trans, dshape);
   }

   using BilinearFormIntegrator::AssemblePA;
   void AssemblePA(const FiniteElementSpace &trial_fes,
                   const FiniteElementSpace &test_fes) override;

   void AddMultPA(const Vector&, Vector&) const override;
   void AddMultTransposePA(const Vector &x, Vector &y) const override;

   // PA extension
   Vector pa_data;
   const DofToQuad *mapsO;         ///< Not owned. DOF-to-quad map, open.
   const DofToQuad *mapsC;         ///< Not owned. DOF-to-quad map, closed.
   int dim, ne, dofs1D, quad1D, dofs1Dtest;
};

/** Class for integrating the bilinear form $a(u,v) := (Q u, \mathrm{curl}(v))$ in 2D where
    $Q$ is an optional scalar coefficient, $u$ is in $L_2$ or $H^1$, and $v$ is in
    $H(curl$. Partial assembly (PA) is supported but could be further optimized
    by using more efficient threading and shared memory.
*/
class MixedScalarWeakCurlIntegrator : public MixedScalarIntegrator
{
public:
   MixedScalarWeakCurlIntegrator() {}
   MixedScalarWeakCurlIntegrator(Coefficient &q)
      : MixedScalarIntegrator(q) {}

protected:
   inline virtual bool VerifyFiniteElementTypes(
      const FiniteElement & trial_fe,
      const FiniteElement & test_fe) const
   {
      return (trial_fe.GetDim() == 2 && test_fe.GetDim() == 2 &&
              trial_fe.GetRangeType() == mfem::FiniteElement::SCALAR &&
              test_fe.GetDerivType()  == mfem::FiniteElement::CURL );
   }

   inline virtual const char * FiniteElementTypeFailureMessage() const
   {
      return "MixedScalarWeakCurlIntegrator:  "
             "Trial space must be a scalar field "
             "and the test space must be H(Curl)";
   }

   inline virtual void CalcTestShape(const FiniteElement & test_fe,
                                     ElementTransformation &Trans,
                                     Vector & shape)
   {
      DenseMatrix dshape(shape.GetData(), shape.Size(), 1);
      test_fe.CalcPhysCurlShape(Trans, dshape);
   }
};

/** Class for integrating the bilinear form $a(u,v) := (Q u, v)$ in either 2D or
    3D and where $Q$ is an optional coefficient (of type scalar, matrix, or
    diagonal matrix) $u$ and $v$ are each in $H(curl$ or $H(div)$. */
class MixedVectorMassIntegrator : public MixedVectorIntegrator
{
public:
   MixedVectorMassIntegrator() { same_calc_shape = true; }
   MixedVectorMassIntegrator(Coefficient &q)
      : MixedVectorIntegrator(q) { same_calc_shape = true; }
   MixedVectorMassIntegrator(DiagonalMatrixCoefficient &dq)
      : MixedVectorIntegrator(dq, true) { same_calc_shape = true; }
   MixedVectorMassIntegrator(MatrixCoefficient &mq)
      : MixedVectorIntegrator(mq) { same_calc_shape = true; }
};

/** Class for integrating the bilinear form $a(u,v) := (\vec{V} \times u, v)$ in 3D and where
    $\vec{V}$ is a vector coefficient $u$ and $v$ are each in $H(curl$ or $H(div)$. */
class MixedCrossProductIntegrator : public MixedVectorIntegrator
{
public:
   MixedCrossProductIntegrator(VectorCoefficient &vq)
      : MixedVectorIntegrator(vq, false) { same_calc_shape = true; }
};

/** Class for integrating the bilinear form $a(u,v) := (\vec{V} \cdot u, v)$ in 2D or 3D and
    where $\vec{V}$ is a vector coefficient $u$ is in $H(curl$ or $H(div)$ and $v$ is in $H^1$ or
    $L_2$. */
class MixedDotProductIntegrator : public MixedScalarVectorIntegrator
{
public:
   MixedDotProductIntegrator(VectorCoefficient &vq)
      : MixedScalarVectorIntegrator(vq, true) {}

   inline virtual bool VerifyFiniteElementTypes(
      const FiniteElement & trial_fe,
      const FiniteElement & test_fe) const
   {
      return (trial_fe.GetRangeType() == mfem::FiniteElement::VECTOR &&
              test_fe.GetRangeType()  == mfem::FiniteElement::SCALAR );
   }

   inline virtual const char * FiniteElementTypeFailureMessage() const
   {
      return "MixedDotProductIntegrator:  "
             "Trial space must be a vector field "
             "and the test space must be a scalar field";
   }
};

/** Class for integrating the bilinear form $a(u,v) := (-\vec{V} \cdot u, \nabla \cdot v)$ in 2D or
    3D and where $\vec{V}$ is a vector coefficient $u$ is in $H(curl$ or $H(div)$ and $v$ is in
    $H(div)$. */
class MixedWeakGradDotIntegrator : public MixedScalarVectorIntegrator
{
public:
   MixedWeakGradDotIntegrator(VectorCoefficient &vq)
      : MixedScalarVectorIntegrator(vq, true) {}

   inline virtual bool VerifyFiniteElementTypes(
      const FiniteElement & trial_fe,
      const FiniteElement & test_fe) const
   {
      return (trial_fe.GetRangeType() == mfem::FiniteElement::VECTOR &&
              test_fe.GetRangeType()  == mfem::FiniteElement::VECTOR &&
              test_fe.GetDerivType()  == mfem::FiniteElement::DIV );
   }

   inline virtual const char * FiniteElementTypeFailureMessage() const
   {
      return "MixedWeakGradDotIntegrator:  "
             "Trial space must be a vector field "
             "and the test space must be a vector field with a divergence";
   }

   // Subtract one due to the gradient and add one for the coefficient
   // which is assumed to be at least linear.
   inline virtual int GetIntegrationOrder(const FiniteElement & trial_fe,
                                          const FiniteElement & test_fe,
                                          ElementTransformation &Trans)
   { return trial_fe.GetOrder() + test_fe.GetOrder() + Trans.OrderW() - 1 + 1; }

   inline virtual void CalcShape(const FiniteElement & scalar_fe,
                                 ElementTransformation &Trans,
                                 Vector & shape)
   { scalar_fe.CalcPhysDivShape(Trans, shape); shape *= -1.0; }
};

/** Class for integrating the bilinear form $a(u,v) := (v \vec{V} \times u, \nabla v)$ in 3D and
    where $\vec{V}$ is a vector coefficient $u$ is in $H(curl$ or $H(div)$ and $v$ is in $H^1$. */
class MixedWeakDivCrossIntegrator : public MixedVectorIntegrator
{
public:
   MixedWeakDivCrossIntegrator(VectorCoefficient &vq)
      : MixedVectorIntegrator(vq, false) {}

   inline virtual bool VerifyFiniteElementTypes(
      const FiniteElement & trial_fe,
      const FiniteElement & test_fe) const
   {
      return (trial_fe.GetRangeDim() == 3 &&
              trial_fe.GetRangeType() == mfem::FiniteElement::VECTOR &&
              test_fe.GetRangeType()  == mfem::FiniteElement::SCALAR &&
              test_fe.GetDerivType()  == mfem::FiniteElement::GRAD );
   }

   inline virtual const char * FiniteElementTypeFailureMessage() const
   {
      return "MixedWeakDivCrossIntegrator:  "
             "Trial space must be a vector field in 3D "
             "and the test space must be a scalar field with a gradient";
   }

   inline virtual int GetTestVDim(const FiniteElement & test_fe)
   { return space_dim; }

   inline virtual void CalcTestShape(const FiniteElement & test_fe,
                                     ElementTransformation &Trans,
                                     DenseMatrix & shape)
   { test_fe.CalcPhysDShape(Trans, shape); shape *= -1.0; }
};

/** Class for integrating the bilinear form $a(u,v) := (Q \nabla u, \nabla v)$ in 3D
    or in 2D and where $Q$ is a scalar or matrix coefficient $u$ and $v$ are both in
    $H^1$. */
class MixedGradGradIntegrator : public MixedVectorIntegrator
{
public:
   MixedGradGradIntegrator() { same_calc_shape = true; }
   MixedGradGradIntegrator(Coefficient &q)
      : MixedVectorIntegrator(q) { same_calc_shape = true; }
   MixedGradGradIntegrator(DiagonalMatrixCoefficient &dq)
      : MixedVectorIntegrator(dq, true) { same_calc_shape = true; }
   MixedGradGradIntegrator(MatrixCoefficient &mq)
      : MixedVectorIntegrator(mq) { same_calc_shape = true; }

   inline virtual bool VerifyFiniteElementTypes(
      const FiniteElement & trial_fe,
      const FiniteElement & test_fe) const
   {
      return (trial_fe.GetRangeType() == mfem::FiniteElement::SCALAR &&
              trial_fe.GetDerivType() == mfem::FiniteElement::GRAD &&
              test_fe.GetRangeType()  == mfem::FiniteElement::SCALAR &&
              test_fe.GetDerivType()  == mfem::FiniteElement::GRAD );
   }

   inline virtual const char * FiniteElementTypeFailureMessage() const
   {
      return "MixedGradGradIntegrator:  "
             "Trial and test spaces must both be scalar fields "
             "with a gradient operator.";
   }

   inline virtual int GetIntegrationOrder(const FiniteElement & trial_fe,
                                          const FiniteElement & test_fe,
                                          ElementTransformation &Trans)
   {
      // Same as DiffusionIntegrator
      return test_fe.Space() == FunctionSpace::Pk ?
             trial_fe.GetOrder() + test_fe.GetOrder() - 2 :
             trial_fe.GetOrder() + test_fe.GetOrder() + test_fe.GetDim() - 1;
   }

   inline virtual int GetTrialVDim(const FiniteElement & trial_fe)
   { return space_dim; }

   inline virtual void CalcTrialShape(const FiniteElement & trial_fe,
                                      ElementTransformation &Trans,
                                      DenseMatrix & shape)
   { trial_fe.CalcPhysDShape(Trans, shape); }

   inline virtual int GetTestVDim(const FiniteElement & test_fe)
   { return space_dim; }

   inline virtual void CalcTestShape(const FiniteElement & test_fe,
                                     ElementTransformation &Trans,
                                     DenseMatrix & shape)
   { test_fe.CalcPhysDShape(Trans, shape); }
};

/** Class for integrating the bilinear form $a(u,v) := (\vec{V} \times \nabla u, \nabla v)$ in 3D
    or in 2D and where $\vec{V}$ is a vector coefficient $u$ and $v$ are both in $H^1$. */
class MixedCrossGradGradIntegrator : public MixedVectorIntegrator
{
public:
   MixedCrossGradGradIntegrator(VectorCoefficient &vq)
      : MixedVectorIntegrator(vq, false) { same_calc_shape = true; }

   inline virtual bool VerifyFiniteElementTypes(
      const FiniteElement & trial_fe,
      const FiniteElement & test_fe) const
   {
      return (trial_fe.GetRangeType() == mfem::FiniteElement::SCALAR &&
              trial_fe.GetDerivType() == mfem::FiniteElement::GRAD &&
              test_fe.GetRangeType()  == mfem::FiniteElement::SCALAR &&
              test_fe.GetDerivType()  == mfem::FiniteElement::GRAD );
   }

   inline virtual const char * FiniteElementTypeFailureMessage() const
   {
      return "MixedCrossGradGradIntegrator:  "
             "Trial and test spaces must both be scalar fields "
             "with a gradient operator.";
   }

   inline virtual int GetTrialVDim(const FiniteElement & trial_fe)
   { return space_dim; }

   inline virtual void CalcTrialShape(const FiniteElement & trial_fe,
                                      ElementTransformation &Trans,
                                      DenseMatrix & shape)
   { trial_fe.CalcPhysDShape(Trans, shape); }

   inline virtual int GetTestVDim(const FiniteElement & test_fe)
   { return space_dim; }

   inline virtual void CalcTestShape(const FiniteElement & test_fe,
                                     ElementTransformation &Trans,
                                     DenseMatrix & shape)
   { test_fe.CalcPhysDShape(Trans, shape); }
};

/** Class for integrating the bilinear form $a(u,v) := (Q \mathrm{curl}(u), \mathrm{curl}(v))$ in 3D
    and where $Q$ is a scalar or matrix coefficient $u$ and $v$ are both in
    $H(curl$. */
class MixedCurlCurlIntegrator : public MixedVectorIntegrator
{
public:
   MixedCurlCurlIntegrator() { same_calc_shape = true; }
   MixedCurlCurlIntegrator(Coefficient &q)
      : MixedVectorIntegrator(q) { same_calc_shape = true; }
   MixedCurlCurlIntegrator(DiagonalMatrixCoefficient &dq)
      : MixedVectorIntegrator(dq, true) { same_calc_shape = true; }
   MixedCurlCurlIntegrator(MatrixCoefficient &mq)
      : MixedVectorIntegrator(mq) { same_calc_shape = true; }

   inline virtual bool VerifyFiniteElementTypes(
      const FiniteElement & trial_fe,
      const FiniteElement & test_fe) const
   {
      return (trial_fe.GetCurlDim() == 3 && test_fe.GetCurlDim() == 3 &&
              trial_fe.GetRangeType() == mfem::FiniteElement::VECTOR &&
              trial_fe.GetDerivType() == mfem::FiniteElement::CURL &&
              test_fe.GetRangeType()  == mfem::FiniteElement::VECTOR &&
              test_fe.GetDerivType()  == mfem::FiniteElement::CURL );
   }

   inline virtual const char * FiniteElementTypeFailureMessage() const
   {
      return "MixedCurlCurlIntegrator"
             "Trial and test spaces must both be vector fields in 3D "
             "with a curl.";
   }

   inline virtual int GetTrialVDim(const FiniteElement & trial_fe)
   { return trial_fe.GetCurlDim(); }

   inline virtual void CalcTrialShape(const FiniteElement & trial_fe,
                                      ElementTransformation &Trans,
                                      DenseMatrix & shape)
   { trial_fe.CalcPhysCurlShape(Trans, shape); }

   inline virtual int GetTestVDim(const FiniteElement & test_fe)
   { return test_fe.GetCurlDim(); }

   inline virtual void CalcTestShape(const FiniteElement & test_fe,
                                     ElementTransformation &Trans,
                                     DenseMatrix & shape)
   { test_fe.CalcPhysCurlShape(Trans, shape); }
};

/** Class for integrating the bilinear form $a(u,v) := (\vec{V} \times \mathrm{curl}(u), \mathrm{curl}(v))$ in 3D
    and where $\vec{V}$ is a vector coefficient $u$ and $v$ are both in $H(curl$. */
class MixedCrossCurlCurlIntegrator : public MixedVectorIntegrator
{
public:
   MixedCrossCurlCurlIntegrator(VectorCoefficient &vq)
      : MixedVectorIntegrator(vq, false) { same_calc_shape = true; }

   inline virtual bool VerifyFiniteElementTypes(
      const FiniteElement & trial_fe,
      const FiniteElement & test_fe) const
   {
      return (trial_fe.GetCurlDim() == 3 && trial_fe.GetRangeDim() == 3 &&
              test_fe.GetCurlDim() == 3 && test_fe.GetRangeDim() == 3 &&
              trial_fe.GetRangeType() == mfem::FiniteElement::VECTOR &&
              trial_fe.GetDerivType() == mfem::FiniteElement::CURL &&
              test_fe.GetRangeType()  == mfem::FiniteElement::VECTOR &&
              test_fe.GetDerivType()  == mfem::FiniteElement::CURL );
   }

   inline virtual const char * FiniteElementTypeFailureMessage() const
   {
      return "MixedCrossCurlCurlIntegrator:  "
             "Trial and test spaces must both be vector fields in 3D "
             "with a curl.";
   }

   inline virtual int GetTrialVDim(const FiniteElement & trial_fe)
   { return trial_fe.GetCurlDim(); }

   inline virtual void CalcTrialShape(const FiniteElement & trial_fe,
                                      ElementTransformation &Trans,
                                      DenseMatrix & shape)
   { trial_fe.CalcPhysCurlShape(Trans, shape); }

   inline virtual int GetTestVDim(const FiniteElement & test_fe)
   { return test_fe.GetCurlDim(); }

   inline virtual void CalcTestShape(const FiniteElement & test_fe,
                                     ElementTransformation &Trans,
                                     DenseMatrix & shape)
   { test_fe.CalcPhysCurlShape(Trans, shape); }
};

/** Class for integrating the bilinear form $a(u,v) := (\vec{V} \times \mathrm{curl}(u), \nabla \cdot v)$ in 3D
    and where $\vec{V}$ is a vector coefficient $u$ is in $H(curl$ and $v$ is in $H^1$. */
class MixedCrossCurlGradIntegrator : public MixedVectorIntegrator
{
public:
   MixedCrossCurlGradIntegrator(VectorCoefficient &vq)
      : MixedVectorIntegrator(vq, false) {}

   inline virtual bool VerifyFiniteElementTypes(
      const FiniteElement & trial_fe,
      const FiniteElement & test_fe) const
   {
      return (trial_fe.GetCurlDim() == 3 &&
              trial_fe.GetRangeType() == mfem::FiniteElement::VECTOR &&
              trial_fe.GetDerivType() == mfem::FiniteElement::CURL &&
              test_fe.GetRangeType()  == mfem::FiniteElement::SCALAR &&
              test_fe.GetDerivType()  == mfem::FiniteElement::GRAD );
   }

   inline virtual const char * FiniteElementTypeFailureMessage() const
   {
      return "MixedCrossCurlGradIntegrator"
             "Trial space must be a vector field in 3D with a curl"
             "and the test space must be a scalar field with a gradient";
   }

   inline virtual int GetTrialVDim(const FiniteElement & trial_fe)
   { return trial_fe.GetCurlDim(); }

   inline virtual void CalcTrialShape(const FiniteElement & trial_fe,
                                      ElementTransformation &Trans,
                                      DenseMatrix & shape)
   { trial_fe.CalcPhysCurlShape(Trans, shape); }

   inline virtual int GetTestVDim(const FiniteElement & test_fe)
   { return space_dim; }

   inline virtual void CalcTestShape(const FiniteElement & test_fe,
                                     ElementTransformation &Trans,
                                     DenseMatrix & shape)
   { test_fe.CalcPhysDShape(Trans, shape); }
};

/** Class for integrating the bilinear form $a(u,v) := (v \times \nabla \cdot u, \mathrm{curl}(v))$ in 3D
    and where $v$ is a scalar coefficient $u$ is in $H^1$ and $v$ is in $H(curl$. */
class MixedCrossGradCurlIntegrator : public MixedVectorIntegrator
{
public:
   MixedCrossGradCurlIntegrator(VectorCoefficient &vq)
      : MixedVectorIntegrator(vq, false) {}

   inline virtual bool VerifyFiniteElementTypes(
      const FiniteElement & trial_fe,
      const FiniteElement & test_fe) const
   {
      return (test_fe.GetCurlDim() == 3 &&
              trial_fe.GetRangeType()  == mfem::FiniteElement::SCALAR &&
              trial_fe.GetDerivType()  == mfem::FiniteElement::GRAD &&
              test_fe.GetRangeType() == mfem::FiniteElement::VECTOR &&
              test_fe.GetDerivType() == mfem::FiniteElement::CURL );
   }

   inline virtual const char * FiniteElementTypeFailureMessage() const
   {
      return "MixedCrossGradCurlIntegrator"
             "Trial space must be a scalar field in 3D with a gradient"
             "and the test space must be a vector field with a curl";
   }

   inline virtual int GetTrialVDim(const FiniteElement & trial_fe)
   { return space_dim; }

   inline virtual void CalcTrialShape(const FiniteElement & trial_fe,
                                      ElementTransformation &Trans,
                                      DenseMatrix & shape)
   { trial_fe.CalcPhysDShape(Trans, shape); }

   inline virtual int GetTestVDim(const FiniteElement & test_fe)
   { return test_fe.GetCurlDim(); }

   inline virtual void CalcTestShape(const FiniteElement & test_fe,
                                     ElementTransformation &Trans,
                                     DenseMatrix & shape)
   { test_fe.CalcPhysCurlShape(Trans, shape); }
};

/** Class for integrating the bilinear form $a(u,v) := (\vec{V} \times u, \mathrm{curl}(v))$ in 3D and
    where $\vec{V}$ is a vector coefficient $u$ is in $H(curl$ or $H(div)$ and $v$ is in
    $H(curl$. */
class MixedWeakCurlCrossIntegrator : public MixedVectorIntegrator
{
public:
   MixedWeakCurlCrossIntegrator(VectorCoefficient &vq)
      : MixedVectorIntegrator(vq, false) {}

   inline virtual bool VerifyFiniteElementTypes(
      const FiniteElement & trial_fe,
      const FiniteElement & test_fe) const
   {
      return (trial_fe.GetRangeDim() == 3 && test_fe.GetCurlDim() == 3 &&
              trial_fe.GetRangeType() == mfem::FiniteElement::VECTOR &&
              test_fe.GetRangeType()  == mfem::FiniteElement::VECTOR &&
              test_fe.GetDerivType()  == mfem::FiniteElement::CURL );
   }

   inline virtual const char * FiniteElementTypeFailureMessage() const
   {
      return "MixedWeakCurlCrossIntegrator:  "
             "Trial space must be a vector field in 3D "
             "and the test space must be a vector field with a curl";
   }

   inline virtual int GetTestVDim(const FiniteElement & test_fe)
   { return test_fe.GetCurlDim(); }

   inline virtual void CalcTestShape(const FiniteElement & test_fe,
                                     ElementTransformation &Trans,
                                     DenseMatrix & shape)
   { test_fe.CalcPhysCurlShape(Trans, shape); }
};

/** Class for integrating the bilinear form $a(u,v) := (\vec{V} \times u, \mathrm{curl}(v))$ in 2D and
    where $\vec{V}$ is a vector coefficient $u$ is in $H(curl$ or $H(div)$ and $v$ is in
    $H(curl$. */
class MixedScalarWeakCurlCrossIntegrator : public MixedScalarVectorIntegrator
{
public:
   MixedScalarWeakCurlCrossIntegrator(VectorCoefficient &vq)
      : MixedScalarVectorIntegrator(vq, true, true) {}

   inline virtual bool VerifyFiniteElementTypes(
      const FiniteElement & trial_fe,
      const FiniteElement & test_fe) const
   {
      return (trial_fe.GetDim() == 2 && test_fe.GetDim() == 2 &&
              trial_fe.GetRangeType() == mfem::FiniteElement::VECTOR &&
              test_fe.GetRangeType()  == mfem::FiniteElement::VECTOR &&
              test_fe.GetDerivType()  == mfem::FiniteElement::CURL );
   }

   inline virtual const char * FiniteElementTypeFailureMessage() const
   {
      return "MixedScalarWeakCurlCrossIntegrator:  "
             "Trial space must be a vector field in 2D "
             "and the test space must be a vector field with a curl";
   }

   inline virtual void CalcShape(const FiniteElement & scalar_fe,
                                 ElementTransformation &Trans,
                                 Vector & shape)
   {
      DenseMatrix dshape(shape.GetData(), shape.Size(), 1);
      scalar_fe.CalcPhysCurlShape(Trans, dshape);
   }
};

/** Class for integrating the bilinear form $a(u,v) := (\vec{V} \times \nabla \cdot u, v)$ in 3D or
    in 2D and where $\vec{V}$ is a vector coefficient $u$ is in $H^1$ and $v$ is in $H(curl$ or
    $H(div)$. */
class MixedCrossGradIntegrator : public MixedVectorIntegrator
{
public:
   MixedCrossGradIntegrator(VectorCoefficient &vq)
      : MixedVectorIntegrator(vq, false) {}

   inline virtual bool VerifyFiniteElementTypes(
      const FiniteElement & trial_fe,
      const FiniteElement & test_fe) const
   {
      return (test_fe.GetRangeDim() == 3 &&
              trial_fe.GetRangeType() == mfem::FiniteElement::SCALAR &&
              trial_fe.GetDerivType() == mfem::FiniteElement::GRAD &&
              test_fe.GetRangeType()  == mfem::FiniteElement::VECTOR );
   }

   inline virtual const char * FiniteElementTypeFailureMessage() const
   {
      return "MixedCrossGradIntegrator:  "
             "Trial space must be a scalar field with a gradient operator"
             " and the test space must be a vector field both in 3D.";
   }

   inline virtual int GetTrialVDim(const FiniteElement & trial_fe)
   { return space_dim; }

   inline virtual void CalcTrialShape(const FiniteElement & trial_fe,
                                      ElementTransformation &Trans,
                                      DenseMatrix & shape)
   { trial_fe.CalcPhysDShape(Trans, shape); }

   inline virtual void CalcTestShape(const FiniteElement & test_fe,
                                     ElementTransformation &Trans,
                                     DenseMatrix & shape)
   { test_fe.CalcVShape(Trans, shape); }
};

/** Class for integrating the bilinear form $a(u,v) := (\vec{V} \times \mathrm{curl}(u), v)$ in 3D and
    where $\vec{V}$ is a vector coefficient $u$ is in $H(curl$ and $v$ is in $H(curl$ or
    $H(div)$. */
class MixedCrossCurlIntegrator : public MixedVectorIntegrator
{
public:
   MixedCrossCurlIntegrator(VectorCoefficient &vq)
      : MixedVectorIntegrator(vq, false) {}

   inline virtual bool VerifyFiniteElementTypes(
      const FiniteElement & trial_fe,
      const FiniteElement & test_fe) const
   {
      return (trial_fe.GetCurlDim() == 3 && test_fe.GetRangeDim() == 3 &&
              trial_fe.GetRangeType() == mfem::FiniteElement::VECTOR &&
              trial_fe.GetDerivType() == mfem::FiniteElement::CURL   &&
              test_fe.GetRangeType()  == mfem::FiniteElement::VECTOR );
   }

   inline virtual const char * FiniteElementTypeFailureMessage() const
   {
      return "MixedCrossCurlIntegrator:  "
             "Trial space must be a vector field in 3D with a curl "
             "and the test space must be a vector field";
   }

   inline virtual int GetTrialVDim(const FiniteElement & trial_fe)
   { return trial_fe.GetCurlDim(); }

   inline virtual void CalcTrialShape(const FiniteElement & trial_fe,
                                      ElementTransformation &Trans,
                                      DenseMatrix & shape)
   { trial_fe.CalcPhysCurlShape(Trans, shape); }
};

/** Class for integrating the bilinear form $a(u,v) := (\vec{V} \times \mathrm{curl}(u), v)$ in 2D and
    where $\vec{V}$ is a vector coefficient $u$ is in $H(curl$ and $v$ is in $H(curl$ or
    $H(div)$. */
class MixedScalarCrossCurlIntegrator : public MixedScalarVectorIntegrator
{
public:
   MixedScalarCrossCurlIntegrator(VectorCoefficient &vq)
      : MixedScalarVectorIntegrator(vq, false, true) {}

   inline virtual bool VerifyFiniteElementTypes(
      const FiniteElement & trial_fe,
      const FiniteElement & test_fe) const
   {
      return (trial_fe.GetDim() == 2 && test_fe.GetDim() == 2 &&
              trial_fe.GetRangeType() == mfem::FiniteElement::VECTOR &&
              trial_fe.GetDerivType() == mfem::FiniteElement::CURL   &&
              test_fe.GetRangeType()  == mfem::FiniteElement::VECTOR );
   }

   inline virtual const char * FiniteElementTypeFailureMessage() const
   {
      return "MixedCrossCurlIntegrator:  "
             "Trial space must be a vector field in 2D with a curl "
             "and the test space must be a vector field";
   }

   inline virtual void CalcShape(const FiniteElement & scalar_fe,
                                 ElementTransformation &Trans,
                                 Vector & shape)
   {
      DenseMatrix dshape(shape.GetData(), shape.Size(), 1);
      scalar_fe.CalcPhysCurlShape(Trans, dshape); shape *= -1.0;
   }
};

/** Class for integrating the bilinear form $a(u,v) := (\vec{V} \times \nabla \cdot u, v)$ in 2D and
    where $\vec{V}$ is a vector coefficient $u$ is in $H^1$ and $v$ is in $H^1$ or $L_2$. */
class MixedScalarCrossGradIntegrator : public MixedScalarVectorIntegrator
{
public:
   MixedScalarCrossGradIntegrator(VectorCoefficient &vq)
      : MixedScalarVectorIntegrator(vq, true, true) {}

   inline virtual bool VerifyFiniteElementTypes(
      const FiniteElement & trial_fe,
      const FiniteElement & test_fe) const
   {
      return (trial_fe.GetDim() == 2 && test_fe.GetDim() == 2 &&
              trial_fe.GetRangeType() == mfem::FiniteElement::SCALAR &&
              trial_fe.GetDerivType() == mfem::FiniteElement::GRAD   &&
              test_fe.GetRangeType()  == mfem::FiniteElement::SCALAR );
   }

   inline virtual const char * FiniteElementTypeFailureMessage() const
   {
      return "MixedScalarCrossGradIntegrator:  "
             "Trial space must be a scalar field in 2D with a gradient "
             "and the test space must be a scalar field";
   }

   inline int GetVDim(const FiniteElement & vector_fe)
   { return space_dim; }

   inline virtual void CalcVShape(const FiniteElement & vector_fe,
                                  ElementTransformation &Trans,
                                  DenseMatrix & shape)
   { vector_fe.CalcPhysDShape(Trans, shape); }
};

/** Class for integrating the bilinear form $a(u,v) := (\vec{V} \times u, v)$ in 2D and where
    $\vec{V}$ is a vector coefficient $u$ is in $H(curl$ or $H(div)$ and $v$ is in $H^1$ or $L_2$. */
class MixedScalarCrossProductIntegrator : public MixedScalarVectorIntegrator
{
public:
   MixedScalarCrossProductIntegrator(VectorCoefficient &vq)
      : MixedScalarVectorIntegrator(vq, true, true) {}

   inline virtual bool VerifyFiniteElementTypes(
      const FiniteElement & trial_fe,
      const FiniteElement & test_fe) const
   {
      return (trial_fe.GetDim() == 2 && test_fe.GetDim() == 2 &&
              trial_fe.GetRangeType() == mfem::FiniteElement::VECTOR &&
              test_fe.GetRangeType()  == mfem::FiniteElement::SCALAR );
   }

   inline virtual const char * FiniteElementTypeFailureMessage() const
   {
      return "MixedScalarCrossProductIntegrator:  "
             "Trial space must be a vector field in 2D "
             "and the test space must be a scalar field";
   }
};

/** Class for integrating the bilinear form $a(u,v) := (\vec{V} \times u \hat{z}, v)$ in 2D and
    where $\vec{V}$ is a vector coefficient $u$ is in $H^1$ or $L_2$ and $v$ is in $H(curl$ or $H(div)$.

    \todo Documentation what $\hat{z}$ is (also missing in https://mfem.org/bilininteg/).
   */
class MixedScalarWeakCrossProductIntegrator : public MixedScalarVectorIntegrator
{
public:
   MixedScalarWeakCrossProductIntegrator(VectorCoefficient &vq)
      : MixedScalarVectorIntegrator(vq, false, true) {}

   inline virtual bool VerifyFiniteElementTypes(
      const FiniteElement & trial_fe,
      const FiniteElement & test_fe) const
   {
      return (trial_fe.GetDim() == 2 && test_fe.GetDim() == 2 &&
              trial_fe.GetRangeType() == mfem::FiniteElement::SCALAR &&
              test_fe.GetRangeType()  == mfem::FiniteElement::VECTOR );
   }

   inline virtual const char * FiniteElementTypeFailureMessage() const
   {
      return "MixedScalarWeakCrossProductIntegrator:  "
             "Trial space must be a scalar field in 2D "
             "and the test space must be a vector field";
   }

   inline virtual void CalcShape(const FiniteElement & scalar_fe,
                                 ElementTransformation &Trans,
                                 Vector & shape)
   { scalar_fe.CalcPhysShape(Trans, shape); shape *= -1.0; }
};

/** Class for integrating the bilinear form $a(u,v) := (\vec{V} \cdot \nabla u, v)$ in 2D or
    3D and where $\vec{V}$ is a vector coefficient, $u$ is in $H^1$ and $v$ is in $H^1$ or $L_2$. */
class MixedDirectionalDerivativeIntegrator : public MixedScalarVectorIntegrator
{
public:
   MixedDirectionalDerivativeIntegrator(VectorCoefficient &vq)
      : MixedScalarVectorIntegrator(vq, true) {}

   inline virtual bool VerifyFiniteElementTypes(
      const FiniteElement & trial_fe,
      const FiniteElement & test_fe) const
   {
      return (trial_fe.GetRangeType() == mfem::FiniteElement::SCALAR &&
              trial_fe.GetDerivType() == mfem::FiniteElement::GRAD   &&
              test_fe.GetRangeType()  == mfem::FiniteElement::SCALAR );
   }

   inline virtual const char * FiniteElementTypeFailureMessage() const
   {
      return "MixedDirectionalDerivativeIntegrator:  "
             "Trial space must be a scalar field with a gradient "
             "and the test space must be a scalar field";
   }

   inline virtual int GetVDim(const FiniteElement & vector_fe)
   { return space_dim; }

   inline virtual void CalcVShape(const FiniteElement & vector_fe,
                                  ElementTransformation &Trans,
                                  DenseMatrix & shape)
   { vector_fe.CalcPhysDShape(Trans, shape); }
};

/** Class for integrating the bilinear form $a(u,v) := (-\hat{V} \cdot \nabla u, \nabla \cdot v)$ in 2D
    or 3D and where $\hat{V}$ is a vector coefficient, $u$ is in $H^1$ and $v$ is in $H(div)$. */
class MixedGradDivIntegrator : public MixedScalarVectorIntegrator
{
public:
   MixedGradDivIntegrator(VectorCoefficient &vq)
      : MixedScalarVectorIntegrator(vq, true) {}

   inline virtual bool VerifyFiniteElementTypes(
      const FiniteElement & trial_fe,
      const FiniteElement & test_fe) const
   {
      return (trial_fe.GetRangeType() == mfem::FiniteElement::SCALAR &&
              trial_fe.GetDerivType() == mfem::FiniteElement::GRAD   &&
              test_fe.GetRangeType()  == mfem::FiniteElement::VECTOR &&
              test_fe.GetDerivType()  == mfem::FiniteElement::DIV   );
   }

   inline virtual const char * FiniteElementTypeFailureMessage() const
   {
      return "MixedGradDivIntegrator:  "
             "Trial space must be a scalar field with a gradient"
             "and the test space must be a vector field with a divergence";
   }

   inline virtual int GetVDim(const FiniteElement & vector_fe)
   { return space_dim; }

   inline virtual void CalcVShape(const FiniteElement & vector_fe,
                                  ElementTransformation &Trans,
                                  DenseMatrix & shape)
   { vector_fe.CalcPhysDShape(Trans, shape); shape *= -1.0; }

   inline virtual void CalcShape(const FiniteElement & scalar_fe,
                                 ElementTransformation &Trans,
                                 Vector & shape)
   { scalar_fe.CalcPhysDivShape(Trans, shape); }
};

/** Class for integrating the bilinear form $a(u,v) := (-\hat{V} \nabla \cdot u, \nabla v)$ in 2D
    or 3D and where $\hat{V}$ is a vector coefficient, $u$ is in $H(div)$ and $v$ is in $H^1$. */
class MixedDivGradIntegrator : public MixedScalarVectorIntegrator
{
public:
   MixedDivGradIntegrator(VectorCoefficient &vq)
      : MixedScalarVectorIntegrator(vq, false) {}

   inline virtual bool VerifyFiniteElementTypes(
      const FiniteElement & trial_fe,
      const FiniteElement & test_fe) const
   {
      return (trial_fe.GetRangeType() == mfem::FiniteElement::VECTOR &&
              trial_fe.GetDerivType() == mfem::FiniteElement::DIV    &&
              test_fe.GetRangeType()  == mfem::FiniteElement::SCALAR &&
              test_fe.GetDerivType()  == mfem::FiniteElement::GRAD
             );
   }

   inline virtual const char * FiniteElementTypeFailureMessage() const
   {
      return "MixedDivGradIntegrator:  "
             "Trial space must be a vector field with a divergence"
             "and the test space must be a scalar field with a gradient";
   }

   inline virtual int GetVDim(const FiniteElement & vector_fe)
   { return space_dim; }

   inline virtual void CalcVShape(const FiniteElement & vector_fe,
                                  ElementTransformation &Trans,
                                  DenseMatrix & shape)
   { vector_fe.CalcPhysDShape(Trans, shape); shape *= -1.0; }

   inline virtual void CalcShape(const FiniteElement & scalar_fe,
                                 ElementTransformation &Trans,
                                 Vector & shape)
   { scalar_fe.CalcPhysDivShape(Trans, shape); }
};

/** Class for integrating the bilinear form $a(u,v) := (-\hat{V} u, \nabla v)$ in 2D or 3D
    and where $\hat{V}$ is a vector coefficient, $u$ is in $H^1$ or $L_2$ and $v$ is in $H^1$. */
class MixedScalarWeakDivergenceIntegrator : public MixedScalarVectorIntegrator
{
public:
   MixedScalarWeakDivergenceIntegrator(VectorCoefficient &vq)
      : MixedScalarVectorIntegrator(vq, false) {}

   inline virtual bool VerifyFiniteElementTypes(
      const FiniteElement & trial_fe,
      const FiniteElement & test_fe) const
   {
      return (trial_fe.GetRangeType() == mfem::FiniteElement::SCALAR &&
              test_fe.GetRangeType()  == mfem::FiniteElement::SCALAR &&
              test_fe.GetDerivType()  == mfem::FiniteElement::GRAD   );
   }

   inline virtual const char * FiniteElementTypeFailureMessage() const
   {
      return "MixedScalarWeakDivergenceIntegrator:  "
             "Trial space must be a scalar field "
             "and the test space must be a scalar field with a gradient";
   }

   inline int GetVDim(const FiniteElement & vector_fe)
   { return space_dim; }

   inline virtual void CalcVShape(const FiniteElement & vector_fe,
                                  ElementTransformation &Trans,
                                  DenseMatrix & shape)
   { vector_fe.CalcPhysDShape(Trans, shape); shape *= -1.0; }
};

/** Class for integrating the bilinear form $a(u,v) := (Q \nabla u, v)$ in either 2D
    or 3D and where $Q$ is an optional coefficient (of type scalar, matrix, or
    diagonal matrix) $u$ is in $H^1$ and $v$ is in $H(curl$ or $H(div)$. Partial assembly
    (PA) is supported but could be further optimized by using more efficient
    threading and shared memory.
*/
class MixedVectorGradientIntegrator : public MixedVectorIntegrator
{
public:
   MixedVectorGradientIntegrator() {}
   MixedVectorGradientIntegrator(Coefficient &q)
      : MixedVectorIntegrator(q) {}
   MixedVectorGradientIntegrator(DiagonalMatrixCoefficient &dq)
      : MixedVectorIntegrator(dq, true) {}
   MixedVectorGradientIntegrator(MatrixCoefficient &mq)
      : MixedVectorIntegrator(mq) {}

protected:
   inline bool VerifyFiniteElementTypes(
      const FiniteElement & trial_fe,
      const FiniteElement & test_fe) const override
   {
      return (trial_fe.GetDerivType() == mfem::FiniteElement::GRAD &&
              test_fe.GetRangeType()  == mfem::FiniteElement::VECTOR );
   }

   inline const char * FiniteElementTypeFailureMessage() const override
   {
      return "MixedVectorGradientIntegrator:  "
             "Trial spaces must be $H^1$ and the test space must be a "
             "vector field in 2D or 3D";
   }

   inline int GetTrialVDim(const FiniteElement & trial_fe) override
   { return space_dim; }

   inline void CalcTrialShape(const FiniteElement & trial_fe,
                              ElementTransformation &Trans,
                              DenseMatrix & shape) override
   {
      trial_fe.CalcPhysDShape(Trans, shape);
   }

   using BilinearFormIntegrator::AssemblePA;
   void AssemblePA(const FiniteElementSpace &trial_fes,
                   const FiniteElementSpace &test_fes) override;

   void AddMultPA(const Vector&, Vector&) const override;
   void AddMultTransposePA(const Vector&, Vector&) const override;

private:
   DenseMatrix Jinv;

   // PA extension
   Vector pa_data;
   const DofToQuad *mapsO;         ///< Not owned. DOF-to-quad map, open.
   const DofToQuad *mapsC;         ///< Not owned. DOF-to-quad map, closed.
   const GeometricFactors *geom;   ///< Not owned
   int dim, ne, dofs1D, quad1D;
};

/** Class for integrating the bilinear form $a(u,v) := (Q \mathrm{curl}(u), v)$ in 3D and
    where $Q$ is an optional coefficient (of type scalar, matrix, or diagonal
    matrix) $u$ is in $H(curl$ and $v$ is in $H(div)$ or $H(curl$. */
class MixedVectorCurlIntegrator : public MixedVectorIntegrator
{
public:
   MixedVectorCurlIntegrator() {}
   MixedVectorCurlIntegrator(Coefficient &q)
      : MixedVectorIntegrator(q) {}
   MixedVectorCurlIntegrator(DiagonalMatrixCoefficient &dq)
      : MixedVectorIntegrator(dq, true) {}
   MixedVectorCurlIntegrator(MatrixCoefficient &mq)
      : MixedVectorIntegrator(mq) {}

protected:
   inline bool VerifyFiniteElementTypes(
      const FiniteElement & trial_fe,
      const FiniteElement & test_fe) const override
   {
      return (trial_fe.GetCurlDim() == 3 && test_fe.GetRangeDim() == 3 &&
              trial_fe.GetDerivType() == mfem::FiniteElement::CURL  &&
              test_fe.GetRangeType()  == mfem::FiniteElement::VECTOR );
   }

   inline const char * FiniteElementTypeFailureMessage() const override
   {
      return "MixedVectorCurlIntegrator:  "
             "Trial space must be H(Curl) and the test space must be a "
             "vector field in 3D";
   }

   inline int GetTrialVDim(const FiniteElement & trial_fe) override
   { return trial_fe.GetCurlDim(); }

   inline void CalcTrialShape(const FiniteElement & trial_fe,
                              ElementTransformation &Trans,
                              DenseMatrix & shape) override
   {
      trial_fe.CalcPhysCurlShape(Trans, shape);
   }

   using BilinearFormIntegrator::AssemblePA;
   void AssemblePA(const FiniteElementSpace &trial_fes,
                   const FiniteElementSpace &test_fes) override;

   void AddMultPA(const Vector&, Vector&) const override;
   void AddMultTransposePA(const Vector&, Vector&) const override;

private:
   // PA extension
   Vector pa_data;
   const DofToQuad *mapsO;         ///< Not owned. DOF-to-quad map, open.
   const DofToQuad *mapsC;         ///< Not owned. DOF-to-quad map, closed.
   const DofToQuad *mapsOtest;     ///< Not owned. DOF-to-quad map, open.
   const DofToQuad *mapsCtest;     ///< Not owned. DOF-to-quad map, closed.
   const GeometricFactors *geom;   ///< Not owned
   int dim, ne, dofs1D, dofs1Dtest,quad1D, testType, trialType, coeffDim;
};

/** Class for integrating the bilinear form $a(u,v) := (Q u, \mathrm{curl}(v))$ in 3D and
    where $Q$ is an optional coefficient (of type scalar, matrix, or diagonal
    matrix) $u$ is in $H(div)$ or $H(curl$ and $v$ is in $H(curl$. */
class MixedVectorWeakCurlIntegrator : public MixedVectorIntegrator
{
public:
   MixedVectorWeakCurlIntegrator() {}
   MixedVectorWeakCurlIntegrator(Coefficient &q)
      : MixedVectorIntegrator(q) {}
   MixedVectorWeakCurlIntegrator(DiagonalMatrixCoefficient &dq)
      : MixedVectorIntegrator(dq, true) {}
   MixedVectorWeakCurlIntegrator(MatrixCoefficient &mq)
      : MixedVectorIntegrator(mq) {}

protected:
   inline bool VerifyFiniteElementTypes(
      const FiniteElement & trial_fe,
      const FiniteElement & test_fe) const override
   {
      return (trial_fe.GetRangeDim() == 3 && test_fe.GetCurlDim() == 3 &&
              trial_fe.GetRangeType() == mfem::FiniteElement::VECTOR &&
              test_fe.GetDerivType()  == mfem::FiniteElement::CURL );
   }

   inline const char * FiniteElementTypeFailureMessage() const override
   {
      return "MixedVectorWeakCurlIntegrator:  "
             "Trial space must be vector field in 3D and the "
             "test space must be H(Curl)";
   }

   inline int GetTestVDim(const FiniteElement & test_fe) override
   { return test_fe.GetCurlDim(); }

   inline void CalcTestShape (const FiniteElement & test_fe,
                              ElementTransformation &Trans,
                              DenseMatrix & shape) override
   {
      test_fe.CalcPhysCurlShape(Trans, shape);
   }

   using BilinearFormIntegrator::AssemblePA;
   void AssemblePA(const FiniteElementSpace &trial_fes,
                   const FiniteElementSpace &test_fes) override;

   void AddMultPA(const Vector&, Vector&) const override;
   void AddMultTransposePA(const Vector&, Vector&) const override;

private:
   // PA extension
   Vector pa_data;
   const DofToQuad *mapsO;         ///< Not owned. DOF-to-quad map, open.
   const DofToQuad *mapsC;         ///< Not owned. DOF-to-quad map, closed.
   const GeometricFactors *geom;   ///< Not owned
   int dim, ne, dofs1D, quad1D, testType, trialType, coeffDim;
};

/** Class for integrating the bilinear form $a(u,v) := - (Q u, \nabla v)$ in either
    2D or 3D and where $Q$ is an optional coefficient (of type scalar, matrix, or
    diagonal matrix) $u$ is in $H(div)$ or $H(curl$ and $v$ is in $H^1$. */
class MixedVectorWeakDivergenceIntegrator : public MixedVectorIntegrator
{
public:
   MixedVectorWeakDivergenceIntegrator() {}
   MixedVectorWeakDivergenceIntegrator(Coefficient &q)
      : MixedVectorIntegrator(q) {}
   MixedVectorWeakDivergenceIntegrator(DiagonalMatrixCoefficient &dq)
      : MixedVectorIntegrator(dq, true) {}
   MixedVectorWeakDivergenceIntegrator(MatrixCoefficient &mq)
      : MixedVectorIntegrator(mq) {}

protected:
   inline virtual bool VerifyFiniteElementTypes(
      const FiniteElement & trial_fe,
      const FiniteElement & test_fe) const
   {
      return (trial_fe.GetRangeType() == mfem::FiniteElement::VECTOR &&
              test_fe.GetDerivType()  == mfem::FiniteElement::GRAD );
   }

   inline virtual const char * FiniteElementTypeFailureMessage() const
   {
      return "MixedVectorWeakDivergenceIntegrator:  "
             "Trial space must be vector field and the "
             "test space must be H1";
   }

   inline virtual int GetTestVDim(const FiniteElement & test_fe)
   { return space_dim; }

   inline virtual void CalcTestShape(const FiniteElement & test_fe,
                                     ElementTransformation &Trans,
                                     DenseMatrix & shape)
   {
      test_fe.CalcPhysDShape(Trans, shape);
      shape *= -1.0;
   }
};

/** Class for integrating the bilinear form $a(u,v) := (Q \nabla u, v)$ where $Q$ is a
    scalar coefficient, $u$ is in ($H^1$), and $v$ is a vector with components
    $v_i$ in ($H^1$) or ($L^2$).

    See also MixedVectorGradientIntegrator when $v$ is in $H(curl$. */
class GradientIntegrator : public BilinearFormIntegrator
{
protected:
   Coefficient *Q;

private:
   Vector shape;
   DenseMatrix dshape;
   DenseMatrix gshape;
   DenseMatrix Jadj;
   DenseMatrix elmat_comp;
   // PA extension
   Vector pa_data;
   const DofToQuad *trial_maps, *test_maps; ///< Not owned
   const GeometricFactors *geom;            ///< Not owned
   int dim, ne, nq;
   int trial_dofs1D, test_dofs1D, quad1D;

public:
   GradientIntegrator() :
      Q{NULL}, trial_maps{NULL}, test_maps{NULL}, geom{NULL}
   { }
   GradientIntegrator(Coefficient *q_) :
      Q{q_}, trial_maps{NULL}, test_maps{NULL}, geom{NULL}
   { }
   GradientIntegrator(Coefficient &q) :
      Q{&q}, trial_maps{NULL}, test_maps{NULL}, geom{NULL}
   { }

   void AssembleElementMatrix2(const FiniteElement &trial_fe,
                               const FiniteElement &test_fe,
                               ElementTransformation &Trans,
                               DenseMatrix &elmat) override;

   using BilinearFormIntegrator::AssemblePA;
   void AssemblePA(const FiniteElementSpace &trial_fes,
                   const FiniteElementSpace &test_fes) override;

   void AddMultPA(const Vector &x, Vector &y) const override;
   void AddMultTransposePA(const Vector &x, Vector &y) const override;

   static const IntegrationRule &GetRule(const FiniteElement &trial_fe,
                                         const FiniteElement &test_fe,
                                         ElementTransformation &Trans);
};

/** Class for integrating the bilinear form $a(u,v) := (Q \nabla u, \nabla v)$ where $Q$
    can be a scalar or a matrix coefficient. */
class DiffusionIntegrator: public BilinearFormIntegrator
{
public:

   using ApplyKernelType = void(*)(const int, const bool, const Array<real_t>&,
                                   const Array<real_t>&, const Array<real_t>&,
                                   const Array<real_t>&,
                                   const Vector&, const Vector&,
                                   Vector&, const int, const int);

   using DiagonalKernelType = void(*)(const int, const bool, const Array<real_t>&,
                                      const Array<real_t>&, const Vector&, Vector&,
                                      const int, const int);

   MFEM_REGISTER_KERNELS(ApplyPAKernels, ApplyKernelType, (int, int, int));
   MFEM_REGISTER_KERNELS(DiagonalPAKernels, DiagonalKernelType, (int, int, int));
   static struct Kernels { Kernels(); } kernels;

protected:
   Coefficient *Q;
   VectorCoefficient *VQ;
   MatrixCoefficient *MQ;

private:
   Vector vec, vecdxt, pointflux, shape;
#ifndef MFEM_THREAD_SAFE
   DenseMatrix dshape, dshapedxt, invdfdx, M, dshapedxt_m;
   DenseMatrix te_dshape, te_dshapedxt;
   Vector D;
#endif

   // PA extension
   const FiniteElementSpace *fespace;
   const DofToQuad *maps;         ///< Not owned
   const GeometricFactors *geom;  ///< Not owned
   int dim, ne, dofs1D, quad1D;
   Vector pa_data;
   bool symmetric = true; ///< False if using a nonsymmetric matrix coefficient

   // Data for NURBS patch PA

   // Type for a variable-row-length 2D array, used for data related to 1D
   // quadrature rules in each dimension.
   typedef std::vector<std::vector<int>> IntArrayVar2D;

   int numPatches = 0;
   static constexpr int numTypes = 2;  // Number of rule types

   // In the case integrationMode == Mode::PATCHWISE_REDUCED, an approximate
   // integration rule with sparse nonzero weights is computed by NNLSSolver,
   // for each 1D basis function on each patch, in each spatial dimension. For a
   // fixed 1D basis function b_i with DOF index i, in the tensor product basis
   // of patch p, the prescribed exact 1D rule is of the form
   // \sum_k a_{i,j,k} w_k for some integration points indexed by k, with
   // weights w_k and coefficients a_{i,j,k} depending on Q(x), an element
   // transformation, b_i, and b_j, for all 1D basis functions b_j whose support
   // overlaps that of b_i. Define the constraint matrix G = [g_{j,k}] with
   // g_{j,k} = a_{i,j,k} and the vector of exact weights w = [w_k]. A reduced
   // rule should have different weights w_r, many of them zero, and should
   // approximately satisfy Gw_r = Gw. A sparse approximate solution to this
   // underdetermined system is computed by NNLSSolver, and its data is stored
   // in the following members.

   // For each patch p, spatial dimension d (total dim), and rule type t (total
   // numTypes), an std::vector<Vector> of reduced quadrature weights for all
   // basis functions is stored in reducedWeights[t + numTypes * (d + dim * p)],
   // reshaped as rw(t,d,p). Note that nd may vary with respect to the patch and
   // spatial dimension. Array reducedIDs is treated similarly.
   std::vector<std::vector<Vector>> reducedWeights;
   std::vector<IntArrayVar2D> reducedIDs;
   std::vector<Array<int>> pQ1D, pD1D;
   std::vector<std::vector<Array2D<real_t>>> pB, pG;
   std::vector<IntArrayVar2D> pminD, pmaxD, pminQ, pmaxQ, pminDD, pmaxDD;

   std::vector<Array<const IntegrationRule*>> pir1d;

   void SetupPatchPA(const int patch, Mesh *mesh, bool unitWeights=false);

   void SetupPatchBasisData(Mesh *mesh, unsigned int patch);

   /** Called by AssemblePatchMatrix for sparse matrix assembly on a NURBS patch
    with full 1D quadrature rules. */
   void AssemblePatchMatrix_fullQuadrature(const int patch,
                                           const FiniteElementSpace &fes,
                                           SparseMatrix*& smat);

   /** Called by AssemblePatchMatrix for sparse matrix assembly on a NURBS patch
    with reduced 1D quadrature rules. */
   void AssemblePatchMatrix_reducedQuadrature(const int patch,
                                              const FiniteElementSpace &fes,
                                              SparseMatrix*& smat);

public:
   /// Construct a diffusion integrator with coefficient Q = 1
   DiffusionIntegrator(const IntegrationRule *ir = nullptr)
      : BilinearFormIntegrator(ir),
        Q(NULL), VQ(NULL), MQ(NULL), maps(NULL), geom(NULL) { }

   /// Construct a diffusion integrator with a scalar coefficient q
   DiffusionIntegrator(Coefficient &q, const IntegrationRule *ir = nullptr)
      : BilinearFormIntegrator(ir),
        Q(&q), VQ(NULL), MQ(NULL), maps(NULL), geom(NULL) { }

   /// Construct a diffusion integrator with a vector coefficient q
   DiffusionIntegrator(VectorCoefficient &q,
                       const IntegrationRule *ir = nullptr)
      : BilinearFormIntegrator(ir),
        Q(NULL), VQ(&q), MQ(NULL), maps(NULL), geom(NULL) { }

   /// Construct a diffusion integrator with a matrix coefficient q
   DiffusionIntegrator(MatrixCoefficient &q,
                       const IntegrationRule *ir = nullptr)
      : BilinearFormIntegrator(ir),
        Q(NULL), VQ(NULL), MQ(&q), maps(NULL), geom(NULL) { }

   /** Given a particular Finite Element computes the element stiffness matrix
       elmat. */
   void AssembleElementMatrix(const FiniteElement &el,
                              ElementTransformation &Trans,
                              DenseMatrix &elmat) override;
   /** Given a trial and test Finite Element computes the element stiffness
       matrix elmat. */
   void AssembleElementMatrix2(const FiniteElement &trial_fe,
                               const FiniteElement &test_fe,
                               ElementTransformation &Trans,
                               DenseMatrix &elmat) override;

   void AssemblePatchMatrix(const int patch,
                            const FiniteElementSpace &fes,
                            SparseMatrix*& smat) override;

   void AssembleNURBSPA(const FiniteElementSpace &fes) override;

   void AssemblePatchPA(const int patch, const FiniteElementSpace &fes);

   /// Perform the local action of the BilinearFormIntegrator
   void AssembleElementVector(const FiniteElement &el,
                              ElementTransformation &Tr,
                              const Vector &elfun, Vector &elvect) override;

   void ComputeElementFlux(const FiniteElement &el,
                           ElementTransformation &Trans,
                           Vector &u, const FiniteElement &fluxelem,
                           Vector &flux, bool with_coef = true,
                           const IntegrationRule *ir = NULL) override;

   real_t ComputeFluxEnergy(const FiniteElement &fluxelem,
                            ElementTransformation &Trans,
                            Vector &flux, Vector *d_energy = NULL) override;

   void AssembleMF(const FiniteElementSpace &fes) override;

   using BilinearFormIntegrator::AssemblePA;
   void AssemblePA(const FiniteElementSpace &fes) override;

   void AssembleEA(const FiniteElementSpace &fes, Vector &emat,
                   const bool add) override;

   void AssembleDiagonalPA(Vector &diag) override;

   void AssembleDiagonalMF(Vector &diag) override;

   void AddMultMF(const Vector&, Vector&) const override;

   void AddMultPA(const Vector&, Vector&) const override;

   void AddMultTransposePA(const Vector&, Vector&) const override;

   void AddMultNURBSPA(const Vector&, Vector&) const override;

   void AddMultPatchPA(const int patch, const Vector &x, Vector &y) const;

   static const IntegrationRule &GetRule(const FiniteElement &trial_fe,
                                         const FiniteElement &test_fe);

   bool SupportsCeed() const override { return DeviceCanUseCeed(); }

   Coefficient *GetCoefficient() const { return Q; }

   template <int DIM, int D1D, int Q1D>
   static void AddSpecialization()
   {
      ApplyPAKernels::Specialization<DIM,D1D,Q1D>::Add();
      DiagonalPAKernels::Specialization<DIM,D1D,Q1D>::Add();
   }
};

/** Class for local mass matrix assembling $a(u,v) := (Q u, v)$ */
class MassIntegrator: public BilinearFormIntegrator
{
   friend class DGMassInverse;
protected:
#ifndef MFEM_THREAD_SAFE
   Vector shape, te_shape;
#endif
   Coefficient *Q;
   // PA extension
   const FiniteElementSpace *fespace;
   Vector pa_data;
   const DofToQuad *maps;                 ///< Not owned
   const GeometricFactors *geom;          ///< Not owned
   const FaceGeometricFactors *face_geom; ///< Not owned
   int dim, ne, nq, dofs1D, quad1D;

public:

   using ApplyKernelType = void(*)(const int, const Array<real_t>&,
                                   const Array<real_t>&, const Vector&,
                                   const Vector&, Vector&, const int, const int);

   using DiagonalKernelType =  void(*)(const int, const Array<real_t>&,
                                       const Vector&, Vector&, const int,
                                       const int);

   MFEM_REGISTER_KERNELS(ApplyPAKernels, ApplyKernelType, (int, int, int));
   MFEM_REGISTER_KERNELS(DiagonalPAKernels, DiagonalKernelType, (int, int, int));
   static struct Kernels { Kernels(); } kernels;

public:
   MassIntegrator(const IntegrationRule *ir = NULL)
      : BilinearFormIntegrator(ir), Q(NULL), maps(NULL), geom(NULL) { }

   /// Construct a mass integrator with coefficient q
   MassIntegrator(Coefficient &q, const IntegrationRule *ir = NULL)
      : BilinearFormIntegrator(ir), Q(&q), maps(NULL), geom(NULL) { }

   /** Given a particular Finite Element computes the element mass matrix
       elmat. */
   void AssembleElementMatrix(const FiniteElement &el,
                              ElementTransformation &Trans,
                              DenseMatrix &elmat) override;
   void AssembleElementMatrix2(const FiniteElement &trial_fe,
                               const FiniteElement &test_fe,
                               ElementTransformation &Trans,
                               DenseMatrix &elmat) override;

   void AssembleMF(const FiniteElementSpace &fes) override;

   using BilinearFormIntegrator::AssemblePA;
   void AssemblePA(const FiniteElementSpace &fes) override;

   void AssemblePABoundary(const FiniteElementSpace &fes) override;

   void AssembleEA(const FiniteElementSpace &fes, Vector &emat,
                   const bool add) override;

   void AssembleDiagonalPA(Vector &diag) override;

   void AssembleDiagonalMF(Vector &diag) override;

   void AddMultMF(const Vector&, Vector&) const override;

   void AddMultPA(const Vector&, Vector&) const override;

   void AddMultTransposePA(const Vector&, Vector&) const override;

   static const IntegrationRule &GetRule(const FiniteElement &trial_fe,
                                         const FiniteElement &test_fe,
                                         ElementTransformation &Trans);

   bool SupportsCeed() const override { return DeviceCanUseCeed(); }

   const Coefficient *GetCoefficient() const { return Q; }

   template <int DIM, int D1D, int Q1D>
   static void AddSpecialization()
   {
      ApplyPAKernels::Specialization<DIM,D1D,Q1D>::Add();
      DiagonalPAKernels::Specialization<DIM,D1D,Q1D>::Add();
   }
};

/** Mass integrator $(u, v)$ restricted to the boundary of a domain */
class BoundaryMassIntegrator : public MassIntegrator
{
public:
   BoundaryMassIntegrator(Coefficient &q) : MassIntegrator(q) { }

   using BilinearFormIntegrator::AssembleFaceMatrix;
   void AssembleFaceMatrix(const FiniteElement &el1,
                           const FiniteElement &el2,
                           FaceElementTransformations &Trans,
                           DenseMatrix &elmat) override;
};

/// $\alpha (Q \cdot \nabla u, v)$
class ConvectionIntegrator : public BilinearFormIntegrator
{
protected:
   VectorCoefficient *Q;
   real_t alpha;
   // PA extension
   Vector pa_data;
   const DofToQuad *maps;         ///< Not owned
   const GeometricFactors *geom;  ///< Not owned
   int dim, ne, nq, dofs1D, quad1D;

private:
#ifndef MFEM_THREAD_SAFE
   DenseMatrix dshape, adjJ, Q_ir;
   Vector shape, vec2, BdFidxT;
#endif

public:
   ConvectionIntegrator(VectorCoefficient &q, real_t a = 1.0)
      : Q(&q) { alpha = a; }

   void AssembleElementMatrix(const FiniteElement &,
                              ElementTransformation &,
                              DenseMatrix &) override;

   void AssembleMF(const FiniteElementSpace &fes) override;

   using BilinearFormIntegrator::AssemblePA;
   void AssemblePA(const FiniteElementSpace&) override;

   void AssembleEA(const FiniteElementSpace &fes, Vector &emat,
                   const bool add) override;

   void AssembleDiagonalPA(Vector &diag) override;

   void AssembleDiagonalMF(Vector &diag) override;

   void AddMultMF(const Vector&, Vector&) const override;

   void AddMultPA(const Vector&, Vector&) const override;

   void AddMultTransposePA(const Vector &x, Vector &y) const override;

   static const IntegrationRule &GetRule(const FiniteElement &el,
                                         ElementTransformation &Trans);

   static const IntegrationRule &GetRule(const FiniteElement &trial_fe,
                                         const FiniteElement &test_fe,
                                         ElementTransformation &Trans);

   bool SupportsCeed() const override { return DeviceCanUseCeed(); }
};

// Alias for @ConvectionIntegrator.
using NonconservativeConvectionIntegrator = ConvectionIntegrator;

/// $-\alpha (u, q \cdot \nabla v)$, negative transpose of ConvectionIntegrator
class ConservativeConvectionIntegrator : public TransposeIntegrator
{
public:
   ConservativeConvectionIntegrator(VectorCoefficient &q, real_t a = 1.0)
      : TransposeIntegrator(new ConvectionIntegrator(q, -a)) { }
};

/// $\alpha (Q \cdot \nabla u, v)$ using the "group" FE discretization
class GroupConvectionIntegrator : public BilinearFormIntegrator
{
protected:
   VectorCoefficient *Q;
   real_t alpha;

private:
   DenseMatrix dshape, adjJ, Q_nodal, grad;
   Vector shape;

public:
   GroupConvectionIntegrator(VectorCoefficient &q, real_t a = 1.0)
      : Q(&q) { alpha = a; }
   void AssembleElementMatrix(const FiniteElement &,
                              ElementTransformation &,
                              DenseMatrix &) override;
};

/** Class for integrating the bilinear form $a(u,v) := (Q u, v)$,
    where $u=(u_1,\dots,u_n)$ and $v=(v_1,\dots,v_n)$, $u_i$ and $v_i$ are defined
    by scalar FE through standard transformation. */
class VectorMassIntegrator: public BilinearFormIntegrator
{
private:
   int vdim;
   Vector shape, te_shape, vec;
   DenseMatrix partelmat;
   DenseMatrix mcoeff;
   int Q_order;

protected:
   Coefficient *Q;
   VectorCoefficient *VQ;
   MatrixCoefficient *MQ;
   // PA extension
   Vector pa_data;
   const DofToQuad *maps;         ///< Not owned
   const GeometricFactors *geom;  ///< Not owned
   int dim, ne, nq, dofs1D, quad1D;

public:
   /// Construct an integrator with coefficient 1.0
   VectorMassIntegrator()
      : vdim(-1), Q_order(0), Q(NULL), VQ(NULL), MQ(NULL) { }
   /** Construct an integrator with scalar coefficient q.  If possible, save
       memory by using a scalar integrator since the resulting matrix is block
       diagonal with the same diagonal block repeated. */
   VectorMassIntegrator(Coefficient &q, int qo = 0)
      : vdim(-1), Q_order(qo), Q(&q), VQ(NULL), MQ(NULL) { }
   VectorMassIntegrator(Coefficient &q, const IntegrationRule *ir)
      : BilinearFormIntegrator(ir), vdim(-1), Q_order(0), Q(&q), VQ(NULL),
        MQ(NULL) { }
   /// Construct an integrator with diagonal coefficient q
   VectorMassIntegrator(VectorCoefficient &q, int qo = 0)
      : vdim(q.GetVDim()), Q_order(qo), Q(NULL), VQ(&q), MQ(NULL) { }
   /// Construct an integrator with matrix coefficient q
   VectorMassIntegrator(MatrixCoefficient &q, int qo = 0)
      : vdim(q.GetVDim()), Q_order(qo), Q(NULL), VQ(NULL), MQ(&q) { }

   int GetVDim() const { return vdim; }
   void SetVDim(int vdim_) { vdim = vdim_; }

   void AssembleElementMatrix(const FiniteElement &el,
                              ElementTransformation &Trans,
                              DenseMatrix &elmat) override;
   void AssembleElementMatrix2(const FiniteElement &trial_fe,
                               const FiniteElement &test_fe,
                               ElementTransformation &Trans,
                               DenseMatrix &elmat) override;
   using BilinearFormIntegrator::AssemblePA;
   void AssemblePA(const FiniteElementSpace &fes) override;
   void AssembleMF(const FiniteElementSpace &fes) override;
   void AssembleDiagonalPA(Vector &diag) override;
   void AssembleDiagonalMF(Vector &diag) override;
   void AddMultPA(const Vector &x, Vector &y) const override;
   void AddMultMF(const Vector &x, Vector &y) const override;
   bool SupportsCeed() const override { return DeviceCanUseCeed(); }
};


/** Class for integrating $(\nabla \cdot u, p)$ where $u$ is a vector field given by
    VectorFiniteElement through Piola transformation (for Raviart-Thomas elements); $p$ is
    scalar function given by FiniteElement through standard transformation.
    Here, $u$ is the trial function and $p$ is the test function.

    Note: if the test space does not have map type INTEGRAL, then the element
    matrix returned by AssembleElementMatrix2 will not depend on the
    ElementTransformation Trans. */
class VectorFEDivergenceIntegrator : public BilinearFormIntegrator
{
protected:
   Coefficient *Q;

   using BilinearFormIntegrator::AssemblePA;
   void AssemblePA(const FiniteElementSpace &trial_fes,
                   const FiniteElementSpace &test_fes) override;

   void AddMultPA(const Vector&, Vector&) const override;
   void AddMultTransposePA(const Vector&, Vector&) const override;

private:
#ifndef MFEM_THREAD_SAFE
   Vector divshape, shape;
#endif

   // PA extension
   Vector pa_data;
   const DofToQuad *mapsO;         ///< Not owned. DOF-to-quad map, open.
   const DofToQuad *L2mapsO;       ///< Not owned. DOF-to-quad map, open.
   const DofToQuad *mapsC;         ///< Not owned. DOF-to-quad map, closed.
   int dim, ne, dofs1D, L2dofs1D, quad1D;

public:
   VectorFEDivergenceIntegrator() { Q = NULL; }
   VectorFEDivergenceIntegrator(Coefficient &q) { Q = &q; }
   void AssembleElementMatrix(const FiniteElement &el,
                              ElementTransformation &Trans,
                              DenseMatrix &elmat) override { }
   void AssembleElementMatrix2(const FiniteElement &trial_fe,
                               const FiniteElement &test_fe,
                               ElementTransformation &Trans,
                               DenseMatrix &elmat) override;

   void AssembleDiagonalPA_ADAt(const Vector &D, Vector &diag) override;
};


/** Integrator for $(-Q u, \nabla v)$ for Nedelec ($u$) and $H^1$ ($v$) elements.
    This is equivalent to a weak divergence of the $H(curl$ basis functions. */
class VectorFEWeakDivergenceIntegrator: public BilinearFormIntegrator
{
protected:
   Coefficient *Q;

private:
#ifndef MFEM_THREAD_SAFE
   DenseMatrix dshape;
   DenseMatrix dshapedxt;
   DenseMatrix vshape;
   DenseMatrix invdfdx;
#endif

public:
   VectorFEWeakDivergenceIntegrator() { Q = NULL; }
   VectorFEWeakDivergenceIntegrator(Coefficient &q) { Q = &q; }
   void AssembleElementMatrix(const FiniteElement &el,
                              ElementTransformation &Trans,
                              DenseMatrix &elmat) override { }
   void AssembleElementMatrix2(const FiniteElement &trial_fe,
                               const FiniteElement &test_fe,
                               ElementTransformation &Trans,
                               DenseMatrix &elmat) override;
};

/** Integrator for $(\mathrm{curl}(u), v)$ for Nedelec and Raviart-Thomas elements. If the trial and
    test spaces are switched, assembles the form $(u, \mathrm{curl}(v))$. */
class VectorFECurlIntegrator: public BilinearFormIntegrator
{
protected:
   Coefficient *Q;

private:
#ifndef MFEM_THREAD_SAFE
   DenseMatrix curlshapeTrial;
   DenseMatrix vshapeTest;
   DenseMatrix curlshapeTrial_dFT;
#endif

public:
   VectorFECurlIntegrator() { Q = NULL; }
   VectorFECurlIntegrator(Coefficient &q) { Q = &q; }
   void AssembleElementMatrix(const FiniteElement &el,
                              ElementTransformation &Trans,
                              DenseMatrix &elmat) override { }
   void AssembleElementMatrix2(const FiniteElement &trial_fe,
                               const FiniteElement &test_fe,
                               ElementTransformation &Trans,
                               DenseMatrix &elmat) override;
};

/// Integrator for (Q u.n, v.n) for RT elements
class VectorFEBoundaryFluxIntegrator : public BilinearFormIntegrator
{
   Coefficient *Q;
#ifndef MFEM_THREAD_SAFE
   Vector shape, te_shape;
#endif
public:
   VectorFEBoundaryFluxIntegrator() { Q = NULL; }
   VectorFEBoundaryFluxIntegrator(Coefficient &q) { Q = &q; }
   void AssembleElementMatrix(const FiniteElement &el,
                              ElementTransformation &Trans,
                              DenseMatrix &elmat) override;
   void AssembleElementMatrix2(const FiniteElement &trial_fe,
                               const FiniteElement &test_fe,
                               ElementTransformation &Trans,
                               DenseMatrix &elmat) override;
};

/// Class for integrating $ (Q \partial_i(u), v) $ where $u$ and $v$ are scalars
class DerivativeIntegrator : public BilinearFormIntegrator
{
protected:
   Coefficient* Q;

private:
   int xi;
   DenseMatrix dshape, dshapedxt, invdfdx;
   Vector shape, dshapedxi;

public:
   DerivativeIntegrator(Coefficient &q, int i) : Q(&q), xi(i) { }
   void AssembleElementMatrix(const FiniteElement &el,
                              ElementTransformation &Trans,
                              DenseMatrix &elmat) override
   { AssembleElementMatrix2(el,el,Trans,elmat); }
   void AssembleElementMatrix2(const FiniteElement &trial_fe,
                               const FiniteElement &test_fe,
                               ElementTransformation &Trans,
                               DenseMatrix &elmat) override;
};

/// Integrator for $(\mathrm{curl}(u), \mathrm{curl}(v))$ for Nedelec elements
class CurlCurlIntegrator: public BilinearFormIntegrator
{
private:
   Vector vec, pointflux;
#ifndef MFEM_THREAD_SAFE
   Vector D;
   DenseMatrix curlshape, curlshape_dFt, M;
   DenseMatrix te_curlshape, te_curlshape_dFt;
   DenseMatrix vshape, projcurl;
#endif

protected:
   Coefficient *Q;
   DiagonalMatrixCoefficient *DQ;
   MatrixCoefficient *MQ;

   // PA extension
   Vector pa_data;
   const DofToQuad *mapsO;         ///< Not owned. DOF-to-quad map, open.
   const DofToQuad *mapsC;         ///< Not owned. DOF-to-quad map, closed.
   const GeometricFactors *geom;   ///< Not owned
   int dim, ne, nq, dofs1D, quad1D;
   bool symmetric = true; ///< False if using a nonsymmetric matrix coefficient

public:
   CurlCurlIntegrator() { Q = NULL; DQ = NULL; MQ = NULL; }
   /// Construct a bilinear form integrator for Nedelec elements
   CurlCurlIntegrator(Coefficient &q, const IntegrationRule *ir = NULL) :
      BilinearFormIntegrator(ir), Q(&q), DQ(NULL), MQ(NULL) { }
   CurlCurlIntegrator(DiagonalMatrixCoefficient &dq,
                      const IntegrationRule *ir = NULL) :
      BilinearFormIntegrator(ir), Q(NULL), DQ(&dq), MQ(NULL) { }
   CurlCurlIntegrator(MatrixCoefficient &mq, const IntegrationRule *ir = NULL) :
      BilinearFormIntegrator(ir), Q(NULL), DQ(NULL), MQ(&mq) { }

   /* Given a particular Finite Element, compute the
      element curl-curl matrix elmat */
   void AssembleElementMatrix(const FiniteElement &el,
                              ElementTransformation &Trans,
                              DenseMatrix &elmat) override;

   void AssembleElementMatrix2(const FiniteElement &trial_fe,
                               const FiniteElement &test_fe,
                               ElementTransformation &Trans,
                               DenseMatrix &elmat) override;

   void ComputeElementFlux(const FiniteElement &el,
                           ElementTransformation &Trans,
                           Vector &u, const FiniteElement &fluxelem,
                           Vector &flux, bool with_coef,
                           const IntegrationRule *ir = NULL) override;

   real_t ComputeFluxEnergy(const FiniteElement &fluxelem,
                            ElementTransformation &Trans,
                            Vector &flux, Vector *d_energy = NULL) override;

   using BilinearFormIntegrator::AssemblePA;
   void AssemblePA(const FiniteElementSpace &fes) override;
   void AddMultPA(const Vector &x, Vector &y) const override;
   void AssembleDiagonalPA(Vector& diag) override;

   const Coefficient *GetCoefficient() const { return Q; }
};

/** Integrator for $(\mathrm{curl}(u), \mathrm{curl}(v))$ for FE spaces defined by 'dim' copies of a
    scalar FE space. */
class VectorCurlCurlIntegrator: public BilinearFormIntegrator
{
private:
#ifndef MFEM_THREAD_SAFE
   DenseMatrix dshape_hat, dshape, curlshape, Jadj, grad_hat, grad;
#endif

protected:
   Coefficient *Q;

public:
   VectorCurlCurlIntegrator() { Q = NULL; }

   VectorCurlCurlIntegrator(Coefficient &q) : Q(&q) { }

   /// Assemble an element matrix
   void AssembleElementMatrix(const FiniteElement &el,
                              ElementTransformation &Trans,
                              DenseMatrix &elmat) override;
   /// Compute element energy: $ \frac{1}{2} (\mathrm{curl}(u), \mathrm{curl}(u))_E$
   real_t GetElementEnergy(const FiniteElement &el,
                           ElementTransformation &Tr,
                           const Vector &elfun) override;
};

/** Class for integrating the bilinear form $a(u,v) := (Q \mathrm{curl}(u), v)$ where $Q$ is
    an optional scalar coefficient, and $v$ is a vector with components $v_i$ in
    the $L_2$ or $H^1$ space. This integrator handles 3 cases:
    1. u ∈ $H(curl$ in 3D, $v$ is a 3D vector with components $v_i$ in $L^2$ or $H^1$
    2. u ∈ $H(curl$ in 2D, $v$ is a scalar field in $L^2$ or $H^1$
    3. u is a scalar field in $H^1$, i.e, $\mathrm{curl}(u) := \begin{pmatrix} 0 & 1 \\ -1 & 0 \end{pmatrix}$, $\nabla u$ and $v$ is a
        2D vector field with components $v_i$ in $L^2$ or $H^1$ space.

    Note: Case 2 can also be handled by MixedScalarCurlIntegrator  */
class MixedCurlIntegrator : public BilinearFormIntegrator
{
protected:
   Coefficient *Q;

private:
   Vector shape;
   DenseMatrix dshape;
   DenseMatrix curlshape;
   DenseMatrix elmat_comp;
public:
   MixedCurlIntegrator() : Q{NULL} { }
   MixedCurlIntegrator(Coefficient *q_) :  Q{q_} { }
   MixedCurlIntegrator(Coefficient &q) :  Q{&q} { }

   void AssembleElementMatrix2(const FiniteElement &trial_fe,
                               const FiniteElement &test_fe,
                               ElementTransformation &Trans,
                               DenseMatrix &elmat) override;
};

/** Integrator for $(Q u, v)$, where $Q$ is an optional coefficient (of type scalar,
    vector (diagonal matrix), or matrix), trial function $u$ is in $H(curl$ or
    $H(div)$, and test function $v$ is in $H(curl$, $H(div)$, or $v=(v_1,\dots,v_n)$, where
    $v_i$ are in $H^1$. */
class VectorFEMassIntegrator: public BilinearFormIntegrator
{
private:
   void Init(Coefficient *q, DiagonalMatrixCoefficient *dq, MatrixCoefficient *mq)
   { Q = q; DQ = dq; MQ = mq; }

#ifndef MFEM_THREAD_SAFE
   Vector shape;
   Vector D;
   DenseMatrix K;
   DenseMatrix partelmat;
   DenseMatrix test_vshape;
   DenseMatrix trial_vshape;
#endif

protected:
   Coefficient *Q;
   DiagonalMatrixCoefficient *DQ;
   MatrixCoefficient *MQ;

   // PA extension
   Vector pa_data;
   const DofToQuad *mapsO;         ///< Not owned. DOF-to-quad map, open.
   const DofToQuad *mapsC;         ///< Not owned. DOF-to-quad map, closed.
   const DofToQuad *mapsOtest;     ///< Not owned. DOF-to-quad map, open.
   const DofToQuad *mapsCtest;     ///< Not owned. DOF-to-quad map, closed.
   const GeometricFactors *geom;   ///< Not owned
   int dim, ne, nq, dofs1D, dofs1Dtest, quad1D, trial_fetype, test_fetype;
   bool symmetric = true; ///< False if using a nonsymmetric matrix coefficient

public:
   VectorFEMassIntegrator() { Init(NULL, NULL, NULL); }
   VectorFEMassIntegrator(Coefficient *q_) { Init(q_, NULL, NULL); }
   VectorFEMassIntegrator(Coefficient &q) { Init(&q, NULL, NULL); }
   VectorFEMassIntegrator(DiagonalMatrixCoefficient *dq_) { Init(NULL, dq_, NULL); }
   VectorFEMassIntegrator(DiagonalMatrixCoefficient &dq) { Init(NULL, &dq, NULL); }
   VectorFEMassIntegrator(MatrixCoefficient *mq_) { Init(NULL, NULL, mq_); }
   VectorFEMassIntegrator(MatrixCoefficient &mq) { Init(NULL, NULL, &mq); }

   void AssembleElementMatrix(const FiniteElement &el,
                              ElementTransformation &Trans,
                              DenseMatrix &elmat) override;
   void AssembleElementMatrix2(const FiniteElement &trial_fe,
                               const FiniteElement &test_fe,
                               ElementTransformation &Trans,
                               DenseMatrix &elmat) override;

   void AssemblePA(const FiniteElementSpace &fes) override;
   void AssemblePA(const FiniteElementSpace &trial_fes,
                   const FiniteElementSpace &test_fes) override;
   void AddMultPA(const Vector &x, Vector &y) const override;
   void AddMultTransposePA(const Vector &x, Vector &y) const override;
   void AssembleDiagonalPA(Vector& diag) override;

   const Coefficient *GetCoefficient() const { return Q; }
};

/** Integrator for $(Q \nabla \cdot u, v)$ where $u=(u_1,\cdots,u_n)$ and all $u_i$ are in the same
    scalar FE space; $v$ is also in a (different) scalar FE space.  */
class VectorDivergenceIntegrator : public BilinearFormIntegrator
{
protected:
   Coefficient *Q;

private:
   Vector shape;
   Vector divshape;
   DenseMatrix dshape;
   DenseMatrix gshape;
   DenseMatrix Jadj;
   // PA extension
   Vector pa_data;
   const DofToQuad *trial_maps, *test_maps; ///< Not owned
   const GeometricFactors *geom;            ///< Not owned
   int dim, ne, nq;
   int trial_dofs1D, test_dofs1D, quad1D;

public:
   VectorDivergenceIntegrator() :
      Q(NULL), trial_maps(NULL), test_maps(NULL), geom(NULL)
   {  }
   VectorDivergenceIntegrator(Coefficient *q_) :
      Q(q_), trial_maps(NULL), test_maps(NULL), geom(NULL)
   { }
   VectorDivergenceIntegrator(Coefficient &q) :
      Q(&q), trial_maps(NULL), test_maps(NULL), geom(NULL)
   { }

   void AssembleElementMatrix2(const FiniteElement &trial_fe,
                               const FiniteElement &test_fe,
                               ElementTransformation &Trans,
                               DenseMatrix &elmat) override;

   using BilinearFormIntegrator::AssemblePA;
   void AssemblePA(const FiniteElementSpace &trial_fes,
                   const FiniteElementSpace &test_fes) override;

   void AddMultPA(const Vector &x, Vector &y) const override;
   void AddMultTransposePA(const Vector &x, Vector &y) const override;

   static const IntegrationRule &GetRule(const FiniteElement &trial_fe,
                                         const FiniteElement &test_fe,
                                         ElementTransformation &Trans);
};

/// $(Q \nabla \cdot u, \nabla \cdot v)$ for Raviart-Thomas elements
class DivDivIntegrator: public BilinearFormIntegrator
{
protected:
   Coefficient *Q;

   using BilinearFormIntegrator::AssemblePA;
   void AssemblePA(const FiniteElementSpace &fes) override;
   void AddMultPA(const Vector &x, Vector &y) const override;
   void AssembleDiagonalPA(Vector& diag) override;

private:
#ifndef MFEM_THREAD_SAFE
   Vector divshape, te_divshape;
#endif

   // PA extension
   Vector pa_data;
   const DofToQuad *mapsO;         ///< Not owned. DOF-to-quad map, open.
   const DofToQuad *mapsC;         ///< Not owned. DOF-to-quad map, closed.
   const GeometricFactors *geom;   ///< Not owned
   int dim, ne, dofs1D, quad1D;

public:
   DivDivIntegrator() { Q = NULL; }
   DivDivIntegrator(Coefficient &q, const IntegrationRule *ir = NULL) :
      BilinearFormIntegrator(ir), Q(&q) { }

   void AssembleElementMatrix(const FiniteElement &el,
                              ElementTransformation &Trans,
                              DenseMatrix &elmat) override;

   void AssembleElementMatrix2(const FiniteElement &trial_fe,
                               const FiniteElement &test_fe,
                               ElementTransformation &Trans,
                               DenseMatrix &elmat) override;

   const Coefficient *GetCoefficient() const { return Q; }
};

/** Integrator for
    $$
      (Q \nabla u, \nabla v) = \sum_i (Q \nabla u_i, \nabla v_i) e_i e_i^{\mathrm{T}}
    $$
    for vector FE spaces, where $e_i$ is the unit vector in the $i$-th direction.
    The resulting local element matrix is square, of size <tt> vdim*dof </tt>,
    where \c vdim is the vector dimension space and \c dof is the local degrees
    of freedom. The integrator is not aware of the true vector dimension and
    must use \c VectorCoefficient, \c MatrixCoefficient, or a caller-specified
    value to determine the vector space. For a scalar coefficient, the caller
    may manually specify the vector dimension or the vector dimension is assumed
    to be the spatial dimension (i.e. 2-dimension or 3-dimension).
*/
class VectorDiffusionIntegrator : public BilinearFormIntegrator
{
protected:
   Coefficient *Q = NULL;
   VectorCoefficient *VQ = NULL;
   MatrixCoefficient *MQ = NULL;

   // PA extension
   const DofToQuad *maps;         ///< Not owned
   const GeometricFactors *geom;  ///< Not owned
   int dim, sdim, ne, dofs1D, quad1D;
   Vector pa_data;

private:
   DenseMatrix dshape, dshapedxt, pelmat;
   int vdim = -1;
   DenseMatrix mcoeff;
   Vector vcoeff;

public:
   VectorDiffusionIntegrator() { }

   /** \brief Integrator with unit coefficient for caller-specified vector
       dimension.

       If the vector dimension does not match the true dimension of the space,
       the resulting element matrix will be mathematically invalid. */
   VectorDiffusionIntegrator(int vector_dimension)
      : vdim(vector_dimension) { }

   VectorDiffusionIntegrator(Coefficient &q)
      : Q(&q) { }

   VectorDiffusionIntegrator(Coefficient &q, const IntegrationRule *ir)
      : BilinearFormIntegrator(ir), Q(&q) { }

   /** \brief Integrator with scalar coefficient for caller-specified vector
       dimension.

       The element matrix is block-diagonal with \c vdim copies of the element
       matrix integrated with the \c Coefficient.

       If the vector dimension does not match the true dimension of the space,
       the resulting element matrix will be mathematically invalid. */
   VectorDiffusionIntegrator(Coefficient &q, int vector_dimension)
      : Q(&q), vdim(vector_dimension) { }

   /** \brief Integrator with \c VectorCoefficient. The vector dimension of the
       \c FiniteElementSpace is assumed to be the same as the dimension of the
       \c Vector.

       The element matrix is block-diagonal and each block is integrated with
       coefficient $q_{i}$.

       If the vector dimension does not match the true dimension of the space,
       the resulting element matrix will be mathematically invalid. */
   VectorDiffusionIntegrator(VectorCoefficient &vq)
      : VQ(&vq), vdim(vq.GetVDim()) { }

   /** \brief Integrator with \c MatrixCoefficient. The vector dimension of the
       \c FiniteElementSpace is assumed to be the same as the dimension of the
       \c Matrix.

       The element matrix is populated in each block. Each block is integrated
       with coefficient $q_{ij}$.

       If the vector dimension does not match the true dimension of the space,
       the resulting element matrix will be mathematically invalid. */
   VectorDiffusionIntegrator(MatrixCoefficient& mq)
      : MQ(&mq), vdim(mq.GetVDim()) { }

   void AssembleElementMatrix(const FiniteElement &el,
                              ElementTransformation &Trans,
                              DenseMatrix &elmat) override;
   void AssembleElementVector(const FiniteElement &el,
                              ElementTransformation &Tr,
                              const Vector &elfun, Vector &elvect) override;
   using BilinearFormIntegrator::AssemblePA;
   void AssemblePA(const FiniteElementSpace &fes) override;
   void AssembleMF(const FiniteElementSpace &fes) override;
   void AssembleDiagonalPA(Vector &diag) override;
   void AssembleDiagonalMF(Vector &diag) override;
   void AddMultPA(const Vector &x, Vector &y) const override;
   void AddMultMF(const Vector &x, Vector &y) const override;
   bool SupportsCeed() const override { return DeviceCanUseCeed(); }
};

/** Integrator for the linear elasticity form:
    $$
      a(u,v) = (\lambda \mathrm{div}(u), \mathrm{div}(v)) + (2 \mu \varepsilon(u), \varepsilon(v)),
    $$
    where $\varepsilon(v) = \frac{1}{2} (\mathrm{grad}(v) + \mathrm{grad}(v)^{\mathrm{T}})$.
    This is a 'Vector' integrator, i.e. defined for FE spaces
    using multiple copies of a scalar FE space. */
class ElasticityIntegrator : public BilinearFormIntegrator
{
   friend class ElasticityComponentIntegrator;

protected:
   real_t q_lambda, q_mu;
   Coefficient *lambda, *mu;

private:
#ifndef MFEM_THREAD_SAFE
   Vector shape;
   DenseMatrix dshape, gshape, pelmat;
   Vector divshape;
#endif

   // PA extension

   const DofToQuad *maps;         ///< Not owned
   const GeometricFactors *geom;  ///< Not owned
   int vdim, ndofs;
   const FiniteElementSpace *fespace;   ///< Not owned.

   std::unique_ptr<QuadratureSpace> q_space;
   /// Coefficients projected onto q_space
   std::unique_ptr<CoefficientVector> lambda_quad, mu_quad;
   /// Workspace vector
   std::unique_ptr<QuadratureFunction> q_vec;

   /// Set up the quadrature space and project lambda and mu coefficients
   void SetUpQuadratureSpaceAndCoefficients(const FiniteElementSpace &fes);

public:
   ElasticityIntegrator(Coefficient &l, Coefficient &m)
   { lambda = &l; mu = &m; }
   /** With this constructor $\lambda = q_l m$ and $\mu = q_m m$
       if $dim q_l + 2 q_m = 0$ then $tr(\sigma) = 0$. */
   ElasticityIntegrator(Coefficient &m, real_t q_l, real_t q_m)
   { lambda = NULL; mu = &m; q_lambda = q_l; q_mu = q_m; }

   void AssembleElementMatrix(const FiniteElement &el,
                              ElementTransformation &Tr,
                              DenseMatrix &elmat) override;

   using BilinearFormIntegrator::AssemblePA;
   void AssemblePA(const FiniteElementSpace &fes) override;

   void AssembleDiagonalPA(Vector &diag) override;

   void AddMultPA(const Vector &x, Vector &y) const override;

   void AddMultTransposePA(const Vector &x, Vector &y) const override;

   /** Compute the stress corresponding to the local displacement @a $u$ and
       interpolate it at the nodes of the given @a fluxelem. Only the symmetric
       part of the stress is stored, so that the size of @a flux is equal to
       the number of DOFs in @a fluxelem times dim*(dim+1)/2. In 2D, the order
       of the stress components is: $s_xx, s_yy, s_xy$. In 3D, it is: $s_xx, s_yy,
       s_zz, s_xy, s_xz, s_yz$. In other words, @a flux is the local vector for
       a FE space with dim*(dim+1)/2 vector components, based on the finite
       element @a fluxelem. The integration rule is taken from @a fluxelem.
       @a ir exists to specific an alternative integration rule. */
   void ComputeElementFlux(const FiniteElement &el,
                           ElementTransformation &Trans,
                           Vector &u,
                           const FiniteElement &fluxelem,
                           Vector &flux, bool with_coef = true,
                           const IntegrationRule *ir = NULL) override;

   /** Compute the element energy (integral of the strain energy density)
       corresponding to the stress represented by @a flux which is a vector of
       coefficients multiplying the basis functions defined by @a fluxelem. In
       other words, @a flux is the local vector for a FE space with
       dim*(dim+1)/2 vector components, based on the finite element @a fluxelem.
       The number of components, dim*(dim+1)/2 is such that it represents the
       symmetric part of the (symmetric) stress tensor. The order of the
       components is: $s_xx, s_yy, s_xy$ in 2D, and $s_xx, s_yy, s_zz, s_xy, s_xz,
       s_yz$ in 3D. */
   real_t ComputeFluxEnergy(const FiniteElement &fluxelem,
                            ElementTransformation &Trans,
                            Vector &flux, Vector *d_energy = NULL) override;
};

/// @brief Integrator that computes the PA action of one of the blocks in an
/// ElasticityIntegrator, considering the elasticity operator as a dim x dim
/// block operator.
class ElasticityComponentIntegrator : public BilinearFormIntegrator
{
   ElasticityIntegrator &parent;
   const int i_block;
   const int j_block;

   const DofToQuad *maps;         ///< Not owned
   const GeometricFactors *geom;  ///< Not owned
   const FiniteElementSpace *fespace;   ///< Not owned.

public:
   /// @brief Given an ElasticityIntegrator, create an integrator that
   /// represents the $(i,j)$th component block.
   ///
   /// @note The parent ElasticityIntegrator must remain valid throughout the
   /// lifetime of this integrator.
   ElasticityComponentIntegrator(ElasticityIntegrator &parent_, int i_, int j_);

   using BilinearFormIntegrator::AssemblePA;
   void AssemblePA(const FiniteElementSpace &fes) override;

   void AssembleEA(const FiniteElementSpace &fes, Vector &emat,
                   const bool add = true) override;

   void AddMultPA(const Vector &x, Vector &y) const override;

   void AddMultTransposePA(const Vector &x, Vector &y) const override;
};

/** Integrator for the DG form:
    $$
      \alpha \langle \rho_u (u \cdot n) \{v\},[w] \rangle + \beta \langle \rho_u |u \cdot n| [v],[w] \rangle,
    $$
    where $v$ and $w$ are the trial and test variables, respectively, and $\rho$/$u$ are
    given scalar/vector coefficients. $\{v\}$ represents the average value of $v$ on
    the face and $[v]$ is the jump such that $\{v\}=(v_1+v_2)/2$ and $[v]=(v_1-v_2)$ for the
    face between elements $1$ and $2$. For boundary elements, $v2=0$. The vector
    coefficient, $u$, is assumed to be continuous across the faces and when given
    the scalar coefficient, $\rho$, is assumed to be discontinuous. The integrator
    uses the upwind value of $\rho$, denoted by $\rho_u$, which is value from the side into which
    the vector coefficient, $u$, points.

    One use case for this integrator is to discretize the operator $-u \cdot \nabla v$
    with a DG formulation. The resulting formulation uses the
    ConvectionIntegrator (with coefficient $u$, and parameter $\alpha = -1$) and the
    transpose of the DGTraceIntegrator (with coefficient $u$, and parameters $\alpha = 1$,
    $\beta = -1/2$ to use the upwind face flux, see also
    NonconservativeDGTraceIntegrator). This discretization and the handling of
    the inflow and outflow boundaries is illustrated in Example 9/9p.

    Another use case for this integrator is to discretize the operator $-\mathrm{div}(u v)$
    with a DG formulation. The resulting formulation is conservative and
    consists of the ConservativeConvectionIntegrator (with coefficient $u$, and
    parameter $\alpha = -1$) plus the DGTraceIntegrator (with coefficient $u$, and
    parameters $\alpha = -1$, $\beta = -1/2$ to use the upwind face flux).
    */
class DGTraceIntegrator : public BilinearFormIntegrator
{
protected:
   Coefficient *rho;
   VectorCoefficient *u;
   real_t alpha, beta;
   // PA extension
   Vector pa_data;
   const DofToQuad *maps;             ///< Not owned
   const FaceGeometricFactors *geom;  ///< Not owned
   int dim, nf, nq, dofs1D, quad1D;

private:
   Vector shape1, shape2;
   Vector tr_shape1, te_shape1, tr_shape2, te_shape2;

public:
   /// Construct integrator with $\rho = 1$, $\beta = \alpha/2$.
   DGTraceIntegrator(VectorCoefficient &u_, real_t a)
   { rho = NULL; u = &u_; alpha = a; beta = 0.5*a; }

   /// Construct integrator with $\rho = 1$.
   DGTraceIntegrator(VectorCoefficient &u_, real_t a, real_t b)
   { rho = NULL; u = &u_; alpha = a; beta = b; }

   DGTraceIntegrator(Coefficient &rho_, VectorCoefficient &u_,
                     real_t a, real_t b)
   { rho = &rho_; u = &u_; alpha = a; beta = b; }

   using BilinearFormIntegrator::AssembleFaceMatrix;
   void AssembleFaceMatrix(const FiniteElement &el1,
                           const FiniteElement &el2,
                           FaceElementTransformations &Trans,
                           DenseMatrix &elmat) override;

<<<<<<< HEAD
   void AssembleFaceMatrix(const FiniteElement &trial_fe1,
                           const FiniteElement &test_fe1,
                           const FiniteElement &trial_fe2,
                           const FiniteElement &test_fe2,
                           FaceElementTransformations &Trans,
                           DenseMatrix &elmat) override;

   void AssemblePAInteriorFaces(const FiniteElementSpace &fes) override;

   void AssemblePABoundaryFaces(const FiniteElementSpace &fes) override;

   void AddMultTransposePA(const Vector &x, Vector &y) const override;

   void AddMultPA(const Vector&, Vector&) const override;

   void AssembleEAInteriorFaces(const FiniteElementSpace& fes,
                                Vector &ea_data_int,
                                Vector &ea_data_ext,
                                const bool add) override;

=======
   void AssemblePAInteriorFaces(const FiniteElementSpace &fes) override;

   void AssemblePABoundaryFaces(const FiniteElementSpace &fes) override;

   void AddMultTransposePA(const Vector &x, Vector &y) const override;

   void AddMultPA(const Vector&, Vector&) const override;

   void AssembleEAInteriorFaces(const FiniteElementSpace& fes,
                                Vector &ea_data_int,
                                Vector &ea_data_ext,
                                const bool add) override;

>>>>>>> 8ed11a5c
   void AssembleEABoundaryFaces(const FiniteElementSpace& fes,
                                Vector &ea_data_bdr,
                                const bool add) override;

   static const IntegrationRule &GetRule(Geometry::Type geom, int order,
                                         FaceElementTransformations &T);

private:
   void SetupPA(const FiniteElementSpace &fes, FaceType type);
};

// Alias for @a DGTraceIntegrator.
using ConservativeDGTraceIntegrator = DGTraceIntegrator;

/** Integrator that represents the face terms used for the non-conservative
    DG discretization of the convection equation:
    $$
      -\alpha \langle \rho_u (u \cdot n) \{v\},[w] \rangle + \beta \langle \rho_u |u \cdot n| [v],[w] \rangle.
    $$
    This integrator can be used with together with ConvectionIntegrator to
    implement an upwind DG discretization in non-conservative form, see ex9 and
    ex9p. */
class NonconservativeDGTraceIntegrator : public TransposeIntegrator
{
public:
   NonconservativeDGTraceIntegrator(VectorCoefficient &u, real_t a)
      : TransposeIntegrator(new DGTraceIntegrator(u, -a, 0.5*a)) { }

   NonconservativeDGTraceIntegrator(VectorCoefficient &u, real_t a, real_t b)
      : TransposeIntegrator(new DGTraceIntegrator(u, -a, b)) { }

   NonconservativeDGTraceIntegrator(Coefficient &rho, VectorCoefficient &u,
                                    real_t a, real_t b)
      : TransposeIntegrator(new DGTraceIntegrator(rho, u, -a, b)) { }
};

/** Integrator for the DG form:
    $$
        - \langle \{(Q \nabla u) \cdot n\}, [v] \rangle + \sigma \langle [u], \{(Q \nabla v) \cdot n \} \rangle
        + \kappa \langle \{h^{-1} Q\} [u], [v] \rangle
    $$
    where $Q$ is a scalar or matrix diffusion coefficient and $u$, $v$ are the trial
    and test spaces, respectively. The parameters $\sigma$ and $\kappa$ determine the
    DG method to be used (when this integrator is added to the "broken"
    DiffusionIntegrator):
    - $\sigma = -1$, $\kappa \geq \kappa_0$: symm. interior penalty (IP or SIPG) method,
    - $\sigma = +1$, $\kappa > 0$: non-symmetric interior penalty (NIPG) method,
    - $\sigma = +1$, $\kappa = 0$: the method of Baumann and Oden.

    \todo Clarify used notation. */
class DGDiffusionIntegrator : public BilinearFormIntegrator
{
protected:
   Coefficient *Q;
   MatrixCoefficient *MQ;
   real_t sigma, kappa;

   // these are not thread-safe!
   Vector shape1, shape2, dshape1dn, dshape2dn, nor, nh, ni;
   DenseMatrix jmat, dshape1, dshape2, mq, adjJ;


   // PA extension
   Vector pa_data; // (Q, h, dot(n,J)|el0, dot(n,J)|el1)
   const DofToQuad *maps; ///< Not owned
   int dim, nf, nq, dofs1D, quad1D;
   IntegrationRules irs{0, Quadrature1D::GaussLobatto};

public:
   DGDiffusionIntegrator(const real_t s, const real_t k)
      : Q(NULL), MQ(NULL), sigma(s), kappa(k) { }
   DGDiffusionIntegrator(Coefficient &q, const real_t s, const real_t k)
      : Q(&q), MQ(NULL), sigma(s), kappa(k) { }
   DGDiffusionIntegrator(MatrixCoefficient &q, const real_t s, const real_t k)
      : Q(NULL), MQ(&q), sigma(s), kappa(k) { }
   using BilinearFormIntegrator::AssembleFaceMatrix;
   void AssembleFaceMatrix(const FiniteElement &el1,
                           const FiniteElement &el2,
                           FaceElementTransformations &Trans,
                           DenseMatrix &elmat) override;

   bool RequiresFaceNormalDerivatives() const override { return true; }

   using BilinearFormIntegrator::AssemblePA;

   void AssemblePAInteriorFaces(const FiniteElementSpace &fes) override;

   void AssemblePABoundaryFaces(const FiniteElementSpace &fes) override;

   void AddMultPAFaceNormalDerivatives(const Vector &x, const Vector &dxdn,
                                       Vector &y, Vector &dydn) const override;

   const IntegrationRule &GetRule(int order, FaceElementTransformations &T);

private:
   void SetupPA(const FiniteElementSpace &fes, FaceType type);
};

/** Integrator for the "BR2" diffusion stabilization term
    $$
      \sum_e \eta (r_e([u]), r_e([v]))
    $$
    where $r_e$ is the lifting operator defined on each edge $e$ (potentially
    weighted by a coefficient $Q$). The parameter eta can be chosen to be one to
    obtain a stable discretization. The constructor for this integrator requires
    the finite element space because the lifting operator depends on the
    element-wise inverse mass matrix.

    BR2 stands for the second method of Bassi and Rebay:

    - F. Bassi and S. Rebay. A high order discontinuous Galerkin method for
      compressible turbulent flows. In B. Cockburn, G. E. Karniadakis, and
      C.-W. Shu, editors, Discontinuous Galerkin Methods, pages 77-88. Springer
      Berlin Heidelberg, 2000.
    - D. N. Arnold, F. Brezzi, B. Cockburn, and L. D. Marini. Unified analysis
      of discontinuous Galerkin methods for elliptic problems. SIAM Journal on
      Numerical Analysis, 39(5):1749-1779, 2002.
*/
class DGDiffusionBR2Integrator : public BilinearFormIntegrator
{
protected:
   real_t eta;

   // Block factorizations of local mass matrices, with offsets for the case of
   // not equally sized blocks (mixed meshes, p-refinement)
   Array<real_t> Minv;
   Array<int> ipiv;
   Array<int> ipiv_offsets, Minv_offsets;

   Coefficient *Q;

   Vector shape1, shape2;

   DenseMatrix R11, R12, R21, R22;
   DenseMatrix MinvR11, MinvR12, MinvR21, MinvR22;
   DenseMatrix Re, MinvRe;

   /// Precomputes the inverses (LU factorizations) of the local mass matrices.
   /** @a fes must be a DG space, so the mass matrix is block diagonal, and its
       inverse can be computed locally. This is required for the computation of
       the lifting operators @a r_e.
   */
   void PrecomputeMassInverse(class FiniteElementSpace &fes);

public:
   DGDiffusionBR2Integrator(class FiniteElementSpace &fes, real_t e = 1.0);
   DGDiffusionBR2Integrator(class FiniteElementSpace &fes, Coefficient &Q_,
                            real_t e = 1.0);
   MFEM_DEPRECATED DGDiffusionBR2Integrator(class FiniteElementSpace *fes,
                                            real_t e = 1.0);

   using BilinearFormIntegrator::AssembleFaceMatrix;
   void AssembleFaceMatrix(const FiniteElement &el1,
                           const FiniteElement &el2,
                           FaceElementTransformations &Trans,
                           DenseMatrix &elmat) override;
};

/** Integrator for the DG elasticity form, for the formulations see:
    - PhD Thesis of Jonas De Basabe, High-Order Finite %Element Methods for
      Seismic Wave Propagation, UT Austin, 2009, p. 23, and references therein
    - Peter Hansbo and Mats G. Larson, Discontinuous Galerkin and the
      Crouzeix-Raviart %Element: Application to Elasticity, PREPRINT 2000-09,
      p.3

    $$
    - \left< \{ \tau(u) \}, [v] \right> + \alpha \left< \{ \tau(v) \}, [u]
        \right> + \kappa \left< h^{-1} \{ \lambda + 2 \mu \} [u], [v] \right>
    $$

    where $ \left<u, v\right> = \int_{F} u \cdot v $, and $ F $ is a
    face which is either a boundary face $ F_b $ of an element $ K $ or
    an interior face $ F_i $ separating elements $ K_1 $ and $ K_2 $.

    In the bilinear form above $ \tau(u) $ is traction, and it's also
    $ \tau(u) = \sigma(u) \cdot \vec{n} $, where $ \sigma(u) $ is
    stress, and $ \vec{n} $ is the unit normal vector w.r.t. to $ F $.

    In other words, we have
    $$
    - \left< \{ \sigma(u) \cdot \vec{n} \}, [v] \right> + \alpha \left< \{
        \sigma(v) \cdot \vec{n} \}, [u] \right> + \kappa \left< h^{-1} \{
        \lambda + 2 \mu \} [u], [v] \right>
    $$

    For isotropic media
    $$
    \begin{split}
    \sigma(u) &= \lambda \nabla \cdot u I + 2 \mu \varepsilon(u) \\
              &= \lambda \nabla \cdot u I + 2 \mu \frac{1}{2} (\nabla u + \nabla
                 u^{\mathrm{T}}) \\
              &= \lambda \nabla \cdot u I + \mu (\nabla u + \nabla u^{\mathrm{T}})
    \end{split}
    $$

    where $ I $ is identity matrix, $ \lambda $ and $ \mu $ are Lame
    coefficients (see ElasticityIntegrator), $ u, v $ are the trial and test
    functions, respectively.

    The parameters $ \alpha $ and $ \kappa $ determine the DG method to
    use (when this integrator is added to the "broken" ElasticityIntegrator):

    - IIPG, $\alpha = 0$,
      C. Dawson, S. Sun, M. Wheeler, Compatible algorithms for coupled flow and
      transport, Comp. Meth. Appl. Mech. Eng., 193(23-26), 2565-2580, 2004.

    - SIPG, $\alpha = -1$,
      M. Grote, A. Schneebeli, D. Schotzau, Discontinuous Galerkin Finite
      %Element Method for the Wave Equation, SINUM, 44(6), 2408-2431, 2006.

    - NIPG, $\alpha = 1$,
      B. Riviere, M. Wheeler, V. Girault, A Priori Error Estimates for Finite
      %Element Methods Based on Discontinuous Approximation Spaces for Elliptic
      Problems, SINUM, 39(3), 902-931, 2001.

    This is a '%Vector' integrator, i.e. defined for FE spaces using multiple
    copies of a scalar FE space.
 */
class DGElasticityIntegrator : public BilinearFormIntegrator
{
public:
   DGElasticityIntegrator(real_t alpha_, real_t kappa_)
      : lambda(NULL), mu(NULL), alpha(alpha_), kappa(kappa_) { }

   DGElasticityIntegrator(Coefficient &lambda_, Coefficient &mu_,
                          real_t alpha_, real_t kappa_)
      : lambda(&lambda_), mu(&mu_), alpha(alpha_), kappa(kappa_) { }

   using BilinearFormIntegrator::AssembleFaceMatrix;
   void AssembleFaceMatrix(const FiniteElement &el1,
                           const FiniteElement &el2,
                           FaceElementTransformations &Trans,
                           DenseMatrix &elmat) override;

protected:
   Coefficient *lambda, *mu;
   real_t alpha, kappa;

#ifndef MFEM_THREAD_SAFE
   // values of all scalar basis functions for one component of u (which is a
   // vector) at the integration point in the reference space
   Vector shape1, shape2;
   // values of derivatives of all scalar basis functions for one component
   // of u (which is a vector) at the integration point in the reference space
   DenseMatrix dshape1, dshape2;
   // Adjugate of the Jacobian of the transformation: adjJ = det(J) J^{-1}
   DenseMatrix adjJ;
   // gradient of shape functions in the real (physical, not reference)
   // coordinates, scaled by det(J):
   //    dshape_ps(jdof,jm) = sum_{t} adjJ(t,jm)*dshape(jdof,t)
   DenseMatrix dshape1_ps, dshape2_ps;
   Vector nor;  // nor = |weight(J_face)| n
   Vector nL1, nL2;  // nL1 = (lambda1 * ip.weight / detJ1) nor
   Vector nM1, nM2;  // nM1 = (mu1     * ip.weight / detJ1) nor
   Vector dshape1_dnM, dshape2_dnM; // dshape1_dnM = dshape1_ps . nM1
   // 'jmat' corresponds to the term: kappa <h^{-1} {lambda + 2 mu} [u], [v]>
   DenseMatrix jmat;
#endif

   static void AssembleBlock(
      const int dim, const int row_ndofs, const int col_ndofs,
      const int row_offset, const int col_offset,
      const real_t jmatcoef, const Vector &col_nL, const Vector &col_nM,
      const Vector &row_shape, const Vector &col_shape,
      const Vector &col_dshape_dnM, const DenseMatrix &col_dshape,
      DenseMatrix &elmat, DenseMatrix &jmat);
};

/** Integrator for the DPG form:$ \langle v, [w] \rangle $ over all faces (the interface) where
    the trial variable $v$ is defined on the interface and the test variable $w$ is
    defined inside the elements, generally in a DG space. */
class TraceJumpIntegrator : public BilinearFormIntegrator
{
private:
   Vector face_shape, shape1, shape2;

public:
   TraceJumpIntegrator() { }
   using BilinearFormIntegrator::AssembleFaceMatrix;
   void AssembleFaceMatrix(const FiniteElement &trial_face_fe,
                           const FiniteElement &test_fe1,
                           const FiniteElement &test_fe2,
                           FaceElementTransformations &Trans,
                           DenseMatrix &elmat) override;
};

/** Integrator for the form:$ \langle v, [w \cdot n] \rangle $ over all faces (the interface) where
    the trial variable $v$ is defined on the interface and the test variable $w$ is
    in an $H(div)$-conforming space. */
class NormalTraceJumpIntegrator : public BilinearFormIntegrator
{
private:
   Vector face_shape, normal, shape1_n, shape2_n;
   DenseMatrix shape1, shape2;

public:
   NormalTraceJumpIntegrator() { }
   using BilinearFormIntegrator::AssembleFaceMatrix;
   void AssembleFaceMatrix(const FiniteElement &trial_face_fe,
                           const FiniteElement &test_fe1,
                           const FiniteElement &test_fe2,
                           FaceElementTransformations &Trans,
                           DenseMatrix &elmat) override;
};

/** Integrator for the DPG form:$ \langle v, w \rangle $ over a face (the interface) where
    the trial variable $v$ is defined on the interface
    ($H^{-1/2}$ i.e., $v := u \cdot n$ normal trace of $H(div)$)
    and the test variable $w$ is in an $H^1$-conforming space. */
class TraceIntegrator : public BilinearFormIntegrator
{
private:
   Vector face_shape, shape;
public:
   TraceIntegrator() { }
   void AssembleTraceFaceMatrix(int elem,
                                const FiniteElement &trial_face_fe,
                                const FiniteElement &test_fe,
                                FaceElementTransformations &Trans,
                                DenseMatrix &elmat);
};

/** Integrator for the form: $ \langle v, w \cdot n \rangle $ over a face (the interface) where
    the trial variable $v$ is defined on the interface ($H^{1/2}$, i.e., trace of $H^1$)
    and the test variable $w$ is in an $H(div)$-conforming space. */
class NormalTraceIntegrator : public BilinearFormIntegrator
{
private:
   Vector face_shape, normal, shape_n;
   DenseMatrix shape;

public:
   NormalTraceIntegrator() { }
   void AssembleTraceFaceMatrix(int ielem,
                                const FiniteElement &trial_face_fe,
                                const FiniteElement &test_fe,
                                FaceElementTransformations &Trans,
                                DenseMatrix &elmat) override;
};


/** Integrator for the form: $\langle v, w \times n \rangle$ over a face (the interface)
 *  In 3D the trial variable $v$ is defined on the interface ($H^{-1/2}$(curl), trace of $H(curl$)
 *  In 2D it's defined on the interface ($H^{1/2}$, trace of $H^1$)
 *  The test variable $w$ is in an $H(curl$-conforming space. */
class TangentTraceIntegrator : public BilinearFormIntegrator
{
private:
   DenseMatrix face_shape, shape, shape_n;
   Vector normal;
   Vector temp;

   void cross_product(const Vector & x, const DenseMatrix & Y, DenseMatrix & Z)
   {
      int dim = x.Size();
      MFEM_VERIFY(Y.Width() == dim, "Size mismatch");
      int dimc = dim == 3 ? dim : 1;
      int h = Y.Height();
      Z.SetSize(h,dimc);
      if (dim == 3)
      {
         for (int i = 0; i<h; i++)
         {
            Z(i,0) = x(2) * Y(i,1) - x(1) * Y(i,2);
            Z(i,1) = x(0) * Y(i,2) - x(2) * Y(i,0);
            Z(i,2) = x(1) * Y(i,0) - x(0) * Y(i,1);
         }
      }
      else
      {
         for (int i = 0; i<h; i++)
         {
            Z(i,0) = x(1) * Y(i,0) - x(0) * Y(i,1);
         }
      }
   }

public:
   TangentTraceIntegrator() { }
   void AssembleTraceFaceMatrix(int elem,
                                const FiniteElement &trial_face_fe,
                                const FiniteElement &test_fe,
                                FaceElementTransformations &Trans,
                                DenseMatrix &elmat);
};

/** Abstract class to serve as a base for local interpolators to be used in the
    DiscreteLinearOperator class. */
class DiscreteInterpolator : public BilinearFormIntegrator { };


/** Class for constructing the gradient as a DiscreteLinearOperator from an
    $H^1$-conforming space to an $H(curl$-conforming space. The range space can be
    vector $L_2$ space as well. */
class GradientInterpolator : public DiscreteInterpolator
{
public:
   GradientInterpolator() : dofquad_fe(NULL) { }
   virtual ~GradientInterpolator() { delete dofquad_fe; }

   void AssembleElementMatrix2(const FiniteElement &h1_fe,
                               const FiniteElement &nd_fe,
                               ElementTransformation &Trans,
                               DenseMatrix &elmat) override
   { nd_fe.ProjectGrad(h1_fe, Trans, elmat); }

   using BilinearFormIntegrator::AssemblePA;

   /** @brief Setup method for PA data.

       @param[in] trial_fes   $H^1$ Lagrange space
       @param[in] test_fes    $H(curl$ Nedelec space
    */
   void AssemblePA(const FiniteElementSpace &trial_fes,
                   const FiniteElementSpace &test_fes) override;

   void AddMultPA(const Vector &x, Vector &y) const override;
   void AddMultTransposePA(const Vector &x, Vector &y) const override;

private:
   /// 1D finite element that generates and owns the 1D DofToQuad maps below
   FiniteElement *dofquad_fe;

   bool B_id; // is the B basis operator (maps_C_C) the identity?
   const DofToQuad *maps_C_C; // one-d map with Lobatto rows, Lobatto columns
   const DofToQuad *maps_O_C; // one-d map with Legendre rows, Lobatto columns
   int dim, ne, o_dofs1D, c_dofs1D;
};


/** Class for constructing the identity map as a DiscreteLinearOperator. This
    is the discrete embedding matrix when the domain space is a subspace of
    the range space. Otherwise, a dof projection matrix is constructed. */
class IdentityInterpolator : public DiscreteInterpolator
{
public:
   IdentityInterpolator(): dofquad_fe(NULL) { }

   void AssembleElementMatrix2(const FiniteElement &dom_fe,
                               const FiniteElement &ran_fe,
                               ElementTransformation &Trans,
                               DenseMatrix &elmat) override
   { ran_fe.Project(dom_fe, Trans, elmat); }

   using BilinearFormIntegrator::AssemblePA;
   void AssemblePA(const FiniteElementSpace &trial_fes,
                   const FiniteElementSpace &test_fes) override;

   void AddMultPA(const Vector &x, Vector &y) const override;
   void AddMultTransposePA(const Vector &x, Vector &y) const override;

   virtual ~IdentityInterpolator() { delete dofquad_fe; }

private:
   /// 1D finite element that generates and owns the 1D DofToQuad maps below
   FiniteElement *dofquad_fe;

   const DofToQuad *maps_C_C; // one-d map with Lobatto rows, Lobatto columns
   const DofToQuad *maps_O_C; // one-d map with Legendre rows, Lobatto columns
   int dim, ne, o_dofs1D, c_dofs1D;

   Vector pa_data;
};


/** Class for constructing the (local) discrete curl matrix which can be used
    as an integrator in a DiscreteLinearOperator object to assemble the global
    discrete curl matrix. */
class CurlInterpolator : public DiscreteInterpolator
{
public:
   void AssembleElementMatrix2(const FiniteElement &dom_fe,
                               const FiniteElement &ran_fe,
                               ElementTransformation &Trans,
                               DenseMatrix &elmat) override
   { ran_fe.ProjectCurl(dom_fe, Trans, elmat); }
};


/** Class for constructing the (local) discrete divergence matrix which can
    be used as an integrator in a DiscreteLinearOperator object to assemble
    the global discrete divergence matrix.

    Note: Since the dofs in the L2_FECollection are nodal values, the local
    discrete divergence matrix (with an $H(div)$-type domain space) will depend on
    the transformation. On the other hand, the local matrix returned by
    VectorFEDivergenceIntegrator is independent of the transformation. */
class DivergenceInterpolator : public DiscreteInterpolator
{
public:
   void AssembleElementMatrix2(const FiniteElement &dom_fe,
                               const FiniteElement &ran_fe,
                               ElementTransformation &Trans,
                               DenseMatrix &elmat) override
   { ran_fe.ProjectDiv(dom_fe, Trans, elmat); }
};


/** A trace face interpolator class for interpolating the normal component of
    the domain space, e.g. vector $H^1$, into the range space, e.g. the trace of
    $H(div)$ which uses FiniteElement::INTEGRAL map type. */
class NormalInterpolator : public DiscreteInterpolator
{
public:
   void AssembleElementMatrix2(const FiniteElement &dom_fe,
                               const FiniteElement &ran_fe,
                               ElementTransformation &Trans,
                               DenseMatrix &elmat) override;
};

/** Interpolator of a scalar coefficient multiplied by a scalar field onto
    another scalar field. Note that this can produce inaccurate fields unless
    the target is sufficiently high order. */
class ScalarProductInterpolator : public DiscreteInterpolator
{
public:
   ScalarProductInterpolator(Coefficient & sc) : Q(&sc) { }

   void AssembleElementMatrix2(const FiniteElement &dom_fe,
                               const FiniteElement &ran_fe,
                               ElementTransformation &Trans,
                               DenseMatrix &elmat) override;

protected:
   Coefficient *Q;
};

/** Interpolator of a scalar coefficient multiplied by a vector field onto
    another vector field. Note that this can produce inaccurate fields unless
    the target is sufficiently high order. */
class ScalarVectorProductInterpolator : public DiscreteInterpolator
{
public:
   ScalarVectorProductInterpolator(Coefficient & sc)
      : Q(&sc) { }

   void AssembleElementMatrix2(const FiniteElement &dom_fe,
                               const FiniteElement &ran_fe,
                               ElementTransformation &Trans,
                               DenseMatrix &elmat) override;
protected:
   Coefficient *Q;
};

/** Interpolator of a vector coefficient multiplied by a scalar field onto
    another vector field. Note that this can produce inaccurate fields unless
    the target is sufficiently high order. */
class VectorScalarProductInterpolator : public DiscreteInterpolator
{
public:
   VectorScalarProductInterpolator(VectorCoefficient & vc)
      : VQ(&vc) { }

   void AssembleElementMatrix2(const FiniteElement &dom_fe,
                               const FiniteElement &ran_fe,
                               ElementTransformation &Trans,
                               DenseMatrix &elmat) override;
protected:
   VectorCoefficient *VQ;
};

/** Interpolator of the 2D cross product between a vector coefficient and an
    $H(curl$-conforming field onto an $L_2$-conforming field. */
class ScalarCrossProductInterpolator : public DiscreteInterpolator
{
public:
   ScalarCrossProductInterpolator(VectorCoefficient & vc)
      : VQ(&vc) { }

   void AssembleElementMatrix2(const FiniteElement &nd_fe,
                               const FiniteElement &l2_fe,
                               ElementTransformation &Trans,
                               DenseMatrix &elmat) override;
protected:
   VectorCoefficient *VQ;
};

/** Interpolator of the cross product between a vector coefficient and an
    $H(curl$-conforming field onto an $H(div)$-conforming field. The range space
    can also be vector $L_2$. */
class VectorCrossProductInterpolator : public DiscreteInterpolator
{
public:
   VectorCrossProductInterpolator(VectorCoefficient & vc)
      : VQ(&vc) { }

   void AssembleElementMatrix2(const FiniteElement &nd_fe,
                               const FiniteElement &rt_fe,
                               ElementTransformation &Trans,
                               DenseMatrix &elmat) override;
protected:
   VectorCoefficient *VQ;
};

/** Interpolator of the inner product between a vector coefficient and an
    $H(div)$-conforming field onto an $L_2$-conforming field. The range space can
    also be $H^1$. */
class VectorInnerProductInterpolator : public DiscreteInterpolator
{
public:
   VectorInnerProductInterpolator(VectorCoefficient & vc) : VQ(&vc) { }

   void AssembleElementMatrix2(const FiniteElement &rt_fe,
                               const FiniteElement &l2_fe,
                               ElementTransformation &Trans,
                               DenseMatrix &elmat) override;
protected:
   VectorCoefficient *VQ;
};

}
#endif<|MERGE_RESOLUTION|>--- conflicted
+++ resolved
@@ -342,7 +342,6 @@
                            FaceElementTransformations &Trans,
                            DenseMatrix &elmat) override;
 
-<<<<<<< HEAD
    virtual void AssembleFaceMatrix(const FiniteElement &trial_fe1,
                                    const FiniteElement &test_fe1,
                                    const FiniteElement &trial_fe2,
@@ -350,10 +349,7 @@
                                    FaceElementTransformations &Trans,
                                    DenseMatrix &elmat);
 
-   virtual void AssemblePA(const FiniteElementSpace& fes)
-=======
    void AssemblePA(const FiniteElementSpace& fes) override
->>>>>>> 8ed11a5c
    {
       bfi->AssemblePA(fes);
    }
@@ -3271,7 +3267,6 @@
                            FaceElementTransformations &Trans,
                            DenseMatrix &elmat) override;
 
-<<<<<<< HEAD
    void AssembleFaceMatrix(const FiniteElement &trial_fe1,
                            const FiniteElement &test_fe1,
                            const FiniteElement &trial_fe2,
@@ -3292,21 +3287,6 @@
                                 Vector &ea_data_ext,
                                 const bool add) override;
 
-=======
-   void AssemblePAInteriorFaces(const FiniteElementSpace &fes) override;
-
-   void AssemblePABoundaryFaces(const FiniteElementSpace &fes) override;
-
-   void AddMultTransposePA(const Vector &x, Vector &y) const override;
-
-   void AddMultPA(const Vector&, Vector&) const override;
-
-   void AssembleEAInteriorFaces(const FiniteElementSpace& fes,
-                                Vector &ea_data_int,
-                                Vector &ea_data_ext,
-                                const bool add) override;
-
->>>>>>> 8ed11a5c
    void AssembleEABoundaryFaces(const FiniteElementSpace& fes,
                                 Vector &ea_data_bdr,
                                 const bool add) override;
