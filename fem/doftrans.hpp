// Copyright (c) 2010-2020, Lawrence Livermore National Security, LLC. Produced
// at the Lawrence Livermore National Laboratory. All Rights reserved. See files
// LICENSE and NOTICE for details. LLNL-CODE-806117.
//
// This file is part of the MFEM library. For more information and source code
// availability visit https://mfem.org.
//
// MFEM is free software; you can redistribute it and/or modify it under the
// terms of the BSD-3 license. We welcome feedback and contributions, see file
// CONTRIBUTING.md for details.

#ifndef MFEM_DOFTRANSFORM
#define MFEM_DOFTRANSFORM

#include "../config/config.hpp"
#include "../linalg/linalg.hpp"
#include "intrules.hpp"
#include "fe.hpp"

namespace mfem
{

/** The DofTransformation class is an abstract base class for a family of
    transformations that map local degrees of freedom (DoFs), contained within
    individual elements, to global degrees of freedom, stored within
    GridFunction objects. These transformations are necessary to ensure that
    basis functions in neighboring elements align corretly. Closely related but
    complimentary transformations are required for the entries stored in
    LinearForm and BilinearForm objects.  The DofTransformation class is
    designed to apply the action of both of these types of DoF transformations.

<<<<<<< HEAD
    Let the "primal transformation" by given by the operator T.  This means that
=======
    Let the "primal transformation" be given by the operator T.  This means that
>>>>>>> 9635fcb3
    given a local element vector v the data that must be placed into a
    GridFunction object is v_t = T * v.

    We also need the inverse of the primal transformation T^{-1} so that we can
    recover the local element vector from data read out of a GridFunction
    e.g. v = T^{-1} * v_t.

    We need to preserve the action of our linear forms applied to primal
    vectors.  In other words, if f is the local vector computed by a linear
    form then f * v = f_t * v_t (where "*" represents an inner product of
    vectors).  This requires that f_t = T^{-T} * f i.e. the "dual transform" is
    given by the transpose of the inverse of the primal transformation.

    For bilinear forms we require that v^T * A * v = v_t^T * A_t * v_t.  This
    implies that A_t = T^{-T} * A * T^{-1}.  This can be accomplished by
    performing dual transformations of the rows and columns of the matrix A.

    For discrete linear operators the range must be modified with the primal
    transformation rather than the dual transformation because the result is
    a primal vector rather than a dual vector.  This leads to the
    transformation D_t = T * D * T^{-1}.  This can be accomplished by using
    a primal transformation on the columns of D and a dual transformation on
    its rows.
*/
class DofTransformation
{
protected:
   int height_;
   int width_;

   Array<int> Fo;

   DofTransformation(int height, int width)
      : height_(height), width_(width) {}

public:

   inline int Height() const { return height_; }
   inline int NumRows() const { return height_; }
   inline int Width() const { return width_; }
   inline int NumCols() const { return width_; }

   /** @brief Configure the transformation using face orientations for the
       current element. */
   /// The face_orientation array can be obtained from Mesh::GetElementFaces.
   inline void SetFaceOrientations(const Array<int> & face_orientation)
   { Fo = face_orientation; }

   inline const Array<int> & GetFaceOrientations() const { return Fo; }

   /** Transform local DoFs to align with the global DoFs.  For example, this
       transformation can be used to map the local vector computed by
       FiniteElement::Project() to the transformed vector stored within a
       GridFunction object. */
   virtual void TransformPrimal(const double *, double *) const = 0;
   virtual void TransformPrimal(const Vector &, Vector &) const;

   /// Transform groups of DoFs stored as dense matrices
   virtual void TransformPrimalCols(const DenseMatrix &, DenseMatrix &) const;

   /** Inverse transform local DoFs.  Used to transform DoFs from a global
       vector back to their element-local form.  For example, this must be used
       to transform the vector obtained using GridFunction::GetSubVector
       before it can be used to compute a local interpolation.
   */
   virtual void InvTransformPrimal(const double *, double *) const = 0;
   virtual void InvTransformPrimal(const Vector &, Vector &) const;

   /** Transform dual DoFs as computed by a LinearFormIntegrator before summing
       into a LinearForm object. */
   virtual void TransformDual(const double *, double *) const = 0;
   virtual void TransformDual(const Vector &, Vector &) const;

   /** Transform a matrix of dual DoFs entries as computed by a
       BilinearFormIntegrator before summing into a BilinearForm object. */
   virtual void TransformDual(const DenseMatrix &, DenseMatrix &) const;

   /// Transform groups of dual DoFs stored as dense matrices
   virtual void TransformDualRows(const DenseMatrix &, DenseMatrix &) const;
   virtual void TransformDualCols(const DenseMatrix &, DenseMatrix &) const;

   virtual ~DofTransformation() {}
};

/** Transform a matrix of DoFs entries from different finite element spaces
    as computed by a DiscreteInterpolator before copying into a
    DiscreteLinearOperator.
*/
void TransformPrimal(const DofTransformation *, const DofTransformation *,
                     const DenseMatrix &, DenseMatrix &);

/** Transform a matrix of dual DoFs entries from different finite element spaces
    as computed by a BilinearFormIntegrator before summing into a
    MixedBilinearForm object.
*/
void TransformDual(const DofTransformation *, const DofTransformation *,
                   const DenseMatrix &, DenseMatrix &);

/** The VDofTransformation class implements a nested transformation where an
    arbitrary DofTransformation is replicated with a vdim >= 1.
*/
class VDofTransformation : public DofTransformation
{
private:
   int vdim_;
   int ordering_;
   DofTransformation * doftrans_;

public:
   /** @brief Default constructor which requires that SetDofTransformation be
       called before use. */
   VDofTransformation(int vdim = 1, int ordering = 0)
      : DofTransformation(0,0),
        vdim_(vdim), ordering_(ordering),
        doftrans_(NULL) {}

   /// Constructor with a known DofTransformation
   VDofTransformation(DofTransformation & doftrans, int vdim = 1,
                      int ordering = 0)
      : DofTransformation(vdim * doftrans.Height(), vdim * doftrans.Width()),
        vdim_(vdim), ordering_(ordering),
        doftrans_(&doftrans) {}

   /// Set or change the vdim parameter
   inline void SetVDim(int vdim)
   {
      vdim_ = vdim;
      if (doftrans_)
      {
         height_ = vdim_ * doftrans_->Height();
         width_  = vdim_ * doftrans_->Width();
      }
   }

   /// Return the current vdim value
   inline int GetVDim() const { return vdim_; }

   /// Set or change the nested DofTransformation object
   inline void SetDofTransformation(DofTransformation & doftrans)
   {
      height_ = vdim_ * doftrans.Height();
      width_  = vdim_ * doftrans.Width();
      doftrans_ = &doftrans;
   }

   /// Return the nested DofTransformation object
   inline DofTransformation * GetDofTransformation() const { return doftrans_; }

   inline void SetFaceOrientation(const Array<int> & face_orientation)
   { Fo = face_orientation; doftrans_->SetFaceOrientations(face_orientation); }

   using DofTransformation::TransformPrimal;
   using DofTransformation::InvTransformPrimal;
   using DofTransformation::TransformDual;

   void TransformPrimal(const double *, double *) const;
   void InvTransformPrimal(const double *, double *) const;
   void TransformDual(const double *, double *) const;
};

/** Abstract base class for high-order Nedelec spaces on elements with
    triangular faces.

    The Nedelec DoFs on the interior of triangular faces come in pairs
    which share an interpolation point but have different vector
    directions.  These directions depend on the orientation of the
    face and can therefore differ in neighboring elements.  The
    mapping required to transform these DoFs can be implemented as
    series of 2x2 linear transformations.  The raw data for these
    linear transformations is stored in the T_data and TInv_data
    arrays and can be accessed as DenseMatrices using the
    GetFaceTransform() and GetFaceInverseTransform() methods.
*/
class ND_DofTransformation : public DofTransformation
{
protected:
   static const double T_data[24];
   static const double TInv_data[24];
   static const DenseTensor T, TInv;
   int order;

   ND_DofTransformation(int height, int width, int order);

public:
   // Return the 2x2 transformation operator for the given face orientation
   static const DenseMatrix & GetFaceTransform(int ori) { return T(ori); }

   // Return the 2x2 inverse transformation operator
   static const DenseMatrix & GetFaceInverseTransform(int ori)
   { return TInv(ori); }
};

/// DoF transformation implementation for the Nedelec basis on triangles
class ND_TriDofTransformation : public ND_DofTransformation
{
public:
   ND_TriDofTransformation(int order);

   using DofTransformation::TransformPrimal;
   using DofTransformation::InvTransformPrimal;
   using DofTransformation::TransformDual;

   void TransformPrimal(const double *, double *) const;

   void InvTransformPrimal(const double *, double *) const;

   void TransformDual(const double *, double *) const;
};

/// DoF transformation implementation for the Nedelec basis on tetrahedra
class ND_TetDofTransformation : public ND_DofTransformation
{
public:
   ND_TetDofTransformation(int order);

   using DofTransformation::TransformPrimal;
   using DofTransformation::InvTransformPrimal;
   using DofTransformation::TransformDual;

   void TransformPrimal(const double *, double *) const;

   void InvTransformPrimal(const double *, double *) const;

   void TransformDual(const double *, double *) const;
};

/// DoF transformation implementation for the Nedelec basis on wedge elements
/** TODO: Implementation in the nd-prism-dev branch */
class ND_WedgeDofTransformation : public ND_DofTransformation
{
public:
   ND_WedgeDofTransformation(int order);

   using DofTransformation::TransformPrimal;
   using DofTransformation::InvTransformPrimal;
   using DofTransformation::TransformDual;

   void TransformPrimal(const double *, double *) const;

   void InvTransformPrimal(const double *, double *) const;

   void TransformDual(const double *, double *) const;
};

} // namespace mfem

#endif // MFEM_DOFTRANSFORM<|MERGE_RESOLUTION|>--- conflicted
+++ resolved
@@ -29,11 +29,7 @@
     LinearForm and BilinearForm objects.  The DofTransformation class is
     designed to apply the action of both of these types of DoF transformations.
 
-<<<<<<< HEAD
-    Let the "primal transformation" by given by the operator T.  This means that
-=======
     Let the "primal transformation" be given by the operator T.  This means that
->>>>>>> 9635fcb3
     given a local element vector v the data that must be placed into a
     GridFunction object is v_t = T * v.
 
