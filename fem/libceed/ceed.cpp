--- conflicted
+++ resolved
@@ -448,16 +448,10 @@
 
    CeedVectorCreate(ceed, nelem * nqpts * qdatasize, &ceedData.rho);
 
-<<<<<<< HEAD
-   // Context data to be passed to the Q-function.
-   ceedData.build_ctx.dim = mesh->Dimension();
-   ceedData.build_ctx.space_dim = mesh->SpaceDimension();
-   ceedData.build_ctx.vdim = fes.GetVDim();
-=======
    // Context data to be passed to the 'f_build_diff' Q-function.
    ceedData.build_ctx_data.dim = mesh->Dimension();
    ceedData.build_ctx_data.space_dim = mesh->SpaceDimension();
->>>>>>> b2983cb9
+   ceedData.build_ctx_data.vdim = fes.GetVDim();
 
    std::string qf_file = GetCeedPath() + op.header;
    std::string qf;
