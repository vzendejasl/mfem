--- conflicted
+++ resolved
@@ -918,147 +918,11 @@
    virtual const Operator &BackwardOperator();
 };
 
-<<<<<<< HEAD
-=======
-
-/// Operator that converts FiniteElementSpace L-vectors to E-vectors.
-/** Objects of this type are typically created and owned by FiniteElementSpace
-    objects, see FiniteElementSpace::GetElementRestriction(). */
-class ElementRestriction : public Operator
-{
-protected:
-   const FiniteElementSpace &fes;
-   const int ne;
-   const int vdim;
-   const bool byvdim;
-   const int ndofs;
-   const int dof;
-   const int nedofs;
-   Array<int> offsets;
-   Array<int> indices;
-
-public:
-   ElementRestriction(const FiniteElementSpace&, ElementDofOrdering);
-   void Mult(const Vector &x, Vector &y) const;
-   void MultTranspose(const Vector &x, Vector &y) const;
-};
-
-/// Operator that converts L2 FiniteElementSpace L-vectors to E-vectors.
-/** Objects of this type are typically created and owned by FiniteElementSpace
-    objects, see FiniteElementSpace::GetElementRestriction(). L-vectors
-    corresponding to grid functions in L2 finite element spaces differ from
-    E-vectors only in the ordering of the degrees of freedom. */
-class L2ElementRestriction : public Operator
-{
-   const int ne;
-   const int vdim;
-   const bool byvdim;
-   const int ndof;
-public:
-   L2ElementRestriction(const FiniteElementSpace&);
-   void Mult(const Vector &x, Vector &y) const;
-   void MultTranspose(const Vector &x, Vector &y) const;
-};
-
-/** @brief A class that performs interpolation from an E-vector to quadrature
-    point values and/or derivatives (Q-vectors). */
-/** An E-vector represents the element-wise discontinuous version of the FE
-    space and can be obtained, for example, from a GridFunction using the
-    Operator returned by FiniteElementSpace::GetElementRestriction().
-
-    The target quadrature points in the elements can be described either by an
-    IntegrationRule (all mesh elements must be of the same type in this case) or
-    by a QuadratureSpace. */
-class QuadratureInterpolator
-{
-protected:
-   friend class FiniteElementSpace; // Needs access to qspace and IntRule
-
-   const FiniteElementSpace *fespace;  ///< Not owned
-   const QuadratureSpace *qspace;      ///< Not owned
-   const IntegrationRule *IntRule;     ///< Not owned
-
-   mutable bool use_tensor_products;
-
-   static const int MAX_NQ2D = 100;
-   static const int MAX_ND2D = 100;
-   static const int MAX_VDIM2D = 2;
-
-   static const int MAX_NQ3D = 1000;
-   static const int MAX_ND3D = 1000;
-   static const int MAX_VDIM3D = 3;
-
-public:
-   enum EvalFlags
-   {
-      VALUES       = 1 << 0,  ///< Evaluate the values at quadrature points
-      DERIVATIVES  = 1 << 1,  ///< Evaluate the derivatives at quadrature points
-      /** @brief Assuming the derivative at quadrature points form a matrix,
-          this flag can be used to compute and store their determinants. This
-          flag can only be used in Mult(). */
-      DETERMINANTS = 1 << 2
-   };
-
-   QuadratureInterpolator(const FiniteElementSpace &fes,
-                          const IntegrationRule &ir);
-
-   QuadratureInterpolator(const FiniteElementSpace &fes,
-                          const QuadratureSpace &qs);
-
-   /** @brief Disable the use of tensor product evaluations, for tensor-product
-       elements, e.g. quads and hexes. */
-   /** Currently, tensor product evaluations are not implemented and this method
-       has no effect. */
-   void DisableTensorProducts(bool disable = true) const
-   { use_tensor_products = !disable; }
-
-   /// Interpolate the E-vector @a e_vec to quadrature points.
-   /** The @a eval_flags are a bitwise mask of constants from the EvalFlags
-       enumeration. When the VALUES flag is set, the values at quadrature points
-       are computed and stored in the Vector @a q_val. Similarly, when the flag
-       DERIVATIVES is set, the derivatives are computed and stored in @a q_der.
-       When the DETERMINANTS flags is set, it is assumed that the derivatives
-       form a matrix at each quadrature point (i.e. the associated
-       FiniteElementSpace is a vector space) and their determinants are computed
-       and stored in @a q_det. */
-   void Mult(const Vector &e_vec, unsigned eval_flags,
-             Vector &q_val, Vector &q_der, Vector &q_det) const;
-
-   /// Perform the transpose operation of Mult(). (TODO)
-   void MultTranspose(unsigned eval_flags, const Vector &q_val,
-                      const Vector &q_der, Vector &e_vec) const;
-
-   // Compute kernels follow (cannot be private or protected with nvcc)
-
-   /// Template compute kernel for 2D.
-   template<const int T_VDIM = 0, const int T_ND = 0, const int T_NQ = 0>
-   static void Eval2D(const int NE,
-                      const int vdim,
-                      const DofToQuad &maps,
-                      const Vector &e_vec,
-                      Vector &q_val,
-                      Vector &q_der,
-                      Vector &q_det,
-                      const int eval_flags);
-
-   /// Template compute kernel for 3D.
-   template<const int T_VDIM = 0, const int T_ND = 0, const int T_NQ = 0>
-   static void Eval3D(const int NE,
-                      const int vdim,
-                      const DofToQuad &maps,
-                      const Vector &e_vec,
-                      Vector &q_val,
-                      Vector &q_der,
-                      Vector &q_det,
-                      const int eval_flags);
-};
-
 inline bool UsesTensorBasis(const FiniteElementSpace& fes)
 {
    return dynamic_cast<const mfem::TensorBasisElement *>(fes.GetFE(0))!=nullptr;
 }
 
->>>>>>> c93dbb7c
 }
 
 #endif