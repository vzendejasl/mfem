--- conflicted
+++ resolved
@@ -216,17 +216,17 @@
    }
 }
 
-<<<<<<< HEAD
 BilinearFormIntegrator * VectorL2MortarIntegrator::newBFormIntegrator() const { return new VectorFEMassIntegrator(); }
 
 
-void LagrangeVectorL2MortarIntegrator::AssembleElementMatrix(const FiniteElement &trial,
-                              const IntegrationRule &trial_ir,
-                              ElementTransformation &trial_Trans,
-                              const FiniteElement &test,
-                              const IntegrationRule &test_ir,
-                              ElementTransformation &test_Trans,
-                              DenseMatrix &elmat)
+void LagrangeVectorL2MortarIntegrator::AssembleElementMatrix(
+   const FiniteElement &trial,
+   const IntegrationRule &trial_ir,
+   ElementTransformation &trial_Trans,
+   const FiniteElement &test,
+   const IntegrationRule &test_ir,
+   ElementTransformation &test_Trans,
+   DenseMatrix &elmat)
 {
    int tr_nd = trial.GetDof();
    int te_nd = test.GetDof();
@@ -303,11 +303,9 @@
    }
 }
 
-BilinearFormIntegrator * LagrangeVectorL2MortarIntegrator::newBFormIntegrator() const { return new VectorMassIntegrator(); }
+BilinearFormIntegrator * LagrangeVectorL2MortarIntegrator::newBFormIntegrator()
+const { return new VectorMassIntegrator(); }
 
 } // namespace mfem
-=======
-} // namespace mfem
-
-#endif // MFEM_USE_MOONOLITH
->>>>>>> 90a68678
+
+#endif // MFEM_USE_MOONOLITH