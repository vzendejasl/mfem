--- conflicted
+++ resolved
@@ -110,12 +110,7 @@
    const int NQ = Q1D*Q1D;
    const bool const_c = c.Size() == 1;
    auto W = w.Read();
-<<<<<<< HEAD
-//<<<<<<< HEAD
    auto J = Reshape(j.Read(), NQ, VDIM, DIM, NE);
-=======
-   auto J = Reshape(j.Read(), NQ, 2, 2, NE);
->>>>>>> 248debb3
    auto C = const_c ? Reshape(c.Read(), 1, 1) : Reshape(c.Read(), NQ, NE);
    auto y = Reshape(d.Write(), NQ, 3, NE);
 //=======
