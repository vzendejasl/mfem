// Copyright (c) 2010-2021, Lawrence Livermore National Security, LLC. Produced
// at the Lawrence Livermore National Laboratory. All Rights reserved. See files
// LICENSE and NOTICE for details. LLNL-CODE-806117.
//
// This file is part of the MFEM library. For more information and source code
// availability visit https://mfem.org.
//
// MFEM is free software; you can redistribute it and/or modify it under the
// terms of the BSD-3 license. We welcome feedback and contributions, see file
// CONTRIBUTING.md for details.

// Implementation of GridFunction

#include "gridfunc.hpp"
#include "../mesh/nurbs.hpp"
#include "../general/text.hpp"

#ifdef MFEM_USE_MPI
#include "pfespace.hpp"
#endif

#include <limits>
#include <cstring>
#include <string>
#include <cmath>
#include <iostream>
#include <algorithm>


namespace mfem
{

using namespace std;

GridFunction::GridFunction(Mesh *m, std::istream &input)
   : Vector()
{
   // Grid functions are stored on the device
   UseDevice(true);

   fes = new FiniteElementSpace;
   fec = fes->Load(m, input);

   skip_comment_lines(input, '#');
   istream::int_type next_char = input.peek();
   if (next_char == 'N') // First letter of "NURBS_patches"
   {
      string buff;
      getline(input, buff);
      filter_dos(buff);
      if (buff == "NURBS_patches")
      {
         MFEM_VERIFY(fes->GetNURBSext(),
                     "NURBS_patches requires NURBS FE space");
         fes->GetNURBSext()->LoadSolution(input, *this);
      }
      else
      {
         MFEM_ABORT("unknown section: " << buff);
      }
   }
   else
   {
      Vector::Load(input, fes->GetVSize());

      // if the mesh is a legacy (v1.1) NC mesh, it has old vertex ordering
      if (fes->Nonconforming() &&
          fes->GetMesh()->ncmesh->IsLegacyLoaded())
      {
         LegacyNCReorder();
      }
   }
   fes_sequence = fes->GetSequence();
}

GridFunction::GridFunction(Mesh *m, GridFunction *gf_array[], int num_pieces)
{
   UseDevice(true);

   // all GridFunctions must have the same FE collection, vdim, ordering
   int vdim, ordering;

   fes = gf_array[0]->FESpace();
   fec = FiniteElementCollection::New(fes->FEColl()->Name());
   vdim = fes->GetVDim();
   ordering = fes->GetOrdering();
   fes = new FiniteElementSpace(m, fec, vdim, ordering);
   SetSize(fes->GetVSize());

   if (m->NURBSext)
   {
      m->NURBSext->MergeGridFunctions(gf_array, num_pieces, *this);
      return;
   }

   int g_ndofs  = fes->GetNDofs();
   int g_nvdofs = fes->GetNVDofs();
   int g_nedofs = fes->GetNEDofs();
   int g_nfdofs = fes->GetNFDofs();
   int g_nddofs = g_ndofs - (g_nvdofs + g_nedofs + g_nfdofs);
   int vi, ei, fi, di;
   vi = ei = fi = di = 0;
   for (int i = 0; i < num_pieces; i++)
   {
      FiniteElementSpace *l_fes = gf_array[i]->FESpace();
      int l_ndofs  = l_fes->GetNDofs();
      int l_nvdofs = l_fes->GetNVDofs();
      int l_nedofs = l_fes->GetNEDofs();
      int l_nfdofs = l_fes->GetNFDofs();
      int l_nddofs = l_ndofs - (l_nvdofs + l_nedofs + l_nfdofs);
      const double *l_data = gf_array[i]->GetData();
      double *g_data = data;
      if (ordering == Ordering::byNODES)
      {
         for (int d = 0; d < vdim; d++)
         {
            memcpy(g_data+vi, l_data, l_nvdofs*sizeof(double));
            l_data += l_nvdofs;
            g_data += g_nvdofs;
            memcpy(g_data+ei, l_data, l_nedofs*sizeof(double));
            l_data += l_nedofs;
            g_data += g_nedofs;
            memcpy(g_data+fi, l_data, l_nfdofs*sizeof(double));
            l_data += l_nfdofs;
            g_data += g_nfdofs;
            memcpy(g_data+di, l_data, l_nddofs*sizeof(double));
            l_data += l_nddofs;
            g_data += g_nddofs;
         }
      }
      else
      {
         memcpy(g_data+vdim*vi, l_data, vdim*l_nvdofs*sizeof(double));
         l_data += vdim*l_nvdofs;
         g_data += vdim*g_nvdofs;
         memcpy(g_data+vdim*ei, l_data, vdim*l_nedofs*sizeof(double));
         l_data += vdim*l_nedofs;
         g_data += vdim*g_nedofs;
         memcpy(g_data+vdim*fi, l_data, vdim*l_nfdofs*sizeof(double));
         l_data += vdim*l_nfdofs;
         g_data += vdim*g_nfdofs;
         memcpy(g_data+vdim*di, l_data, vdim*l_nddofs*sizeof(double));
         l_data += vdim*l_nddofs;
         g_data += vdim*g_nddofs;
      }
      vi += l_nvdofs;
      ei += l_nedofs;
      fi += l_nfdofs;
      di += l_nddofs;
   }
   fes_sequence = fes->GetSequence();
}

void GridFunction::Destroy()
{
   if (fec)
   {
      delete fes;
      delete fec;
      fec = NULL;
   }
}

void GridFunction::Update()
{
   if (fes->GetSequence() == fes_sequence)
   {
      return; // space and grid function are in sync, no-op
   }
   // it seems we cannot use the following, due to FESpace::Update(false)
   /*if (fes->GetSequence() != fes_sequence + 1)
   {
      MFEM_ABORT("Error in update sequence. GridFunction needs to be updated "
                 "right after the space is updated.");
   }*/
   fes_sequence = fes->GetSequence();

   const Operator *T = fes->GetUpdateOperator();
   if (T)
   {
      Vector old_data;
      old_data.Swap(*this);
      SetSize(T->Height());
      UseDevice(true);
      T->Mult(old_data, *this);
   }
   else
   {
      SetSize(fes->GetVSize());
   }
}

void GridFunction::SetSpace(FiniteElementSpace *f)
{
   if (f != fes) { Destroy(); }
   fes = f;
   SetSize(fes->GetVSize());
   fes_sequence = fes->GetSequence();
}

void GridFunction::MakeRef(FiniteElementSpace *f, double *v)
{
   if (f != fes) { Destroy(); }
   fes = f;
   NewDataAndSize(v, fes->GetVSize());
   fes_sequence = fes->GetSequence();
}

void GridFunction::MakeRef(FiniteElementSpace *f, Vector &v, int v_offset)
{
   MFEM_ASSERT(v.Size() >= v_offset + f->GetVSize(), "");
   if (f != fes) { Destroy(); }
   fes = f;
   v.UseDevice(true);
   this->Vector::MakeRef(v, v_offset, fes->GetVSize());
   fes_sequence = fes->GetSequence();
}

void GridFunction::MakeTRef(FiniteElementSpace *f, double *tv)
{
   if (IsIdentityProlongation(f->GetProlongationMatrix()))
   {
      MakeRef(f, tv);
      t_vec.NewDataAndSize(tv, size);
   }
   else
   {
      SetSpace(f); // works in parallel
      t_vec.NewDataAndSize(tv, f->GetTrueVSize());
   }
}

void GridFunction::MakeTRef(FiniteElementSpace *f, Vector &tv, int tv_offset)
{
   tv.UseDevice(true);
   if (IsIdentityProlongation(f->GetProlongationMatrix()))
   {
      MakeRef(f, tv, tv_offset);
      t_vec.NewMemoryAndSize(data, size, false);
   }
   else
   {
      MFEM_ASSERT(tv.Size() >= tv_offset + f->GetTrueVSize(), "");
      SetSpace(f); // works in parallel
      t_vec.MakeRef(tv, tv_offset, f->GetTrueVSize());
   }
}

void GridFunction::SumFluxAndCount(BilinearFormIntegrator &blfi,
                                   GridFunction &flux,
                                   Array<int>& count,
                                   bool wcoef,
                                   int subdomain)
{
   GridFunction &u = *this;

   ElementTransformation *Transf;
   DofTransformation *udoftrans;
   DofTransformation *fdoftrans;

   FiniteElementSpace *ufes = u.FESpace();
   FiniteElementSpace *ffes = flux.FESpace();

   int nfe = ufes->GetNE();
   Array<int> udofs;
   Array<int> fdofs;
   Vector ul, fl;

   flux = 0.0;
   count = 0;

   for (int i = 0; i < nfe; i++)
   {
      if (subdomain >= 0 && ufes->GetAttribute(i) != subdomain)
      {
         continue;
      }

      udoftrans = ufes->GetElementVDofs(i, udofs);
      fdoftrans = ffes->GetElementVDofs(i, fdofs);

      u.GetSubVector(udofs, ul);
      if (udoftrans)
      {
         udoftrans->InvTransformPrimal(ul);
      }

      Transf = ufes->GetElementTransformation(i);
      blfi.ComputeElementFlux(*ufes->GetFE(i), *Transf, ul,
                              *ffes->GetFE(i), fl, wcoef);

      if (fdoftrans)
      {
         fdoftrans->TransformPrimal(fl);
      }
      flux.AddElementVector(fdofs, fl);

      FiniteElementSpace::AdjustVDofs(fdofs);
      for (int j = 0; j < fdofs.Size(); j++)
      {
         count[fdofs[j]]++;
      }
   }
}

void GridFunction::ComputeFlux(BilinearFormIntegrator &blfi,
                               GridFunction &flux, bool wcoef,
                               int subdomain)
{
   Array<int> count(flux.Size());

   SumFluxAndCount(blfi, flux, count, wcoef, subdomain);

   // complete averaging
   for (int i = 0; i < count.Size(); i++)
   {
      if (count[i] != 0) { flux(i) /= count[i]; }
   }
}

int GridFunction::VectorDim() const
{
   const FiniteElement *fe;
   if (!fes->GetNE())
   {
      const FiniteElementCollection *fec = fes->FEColl();
      static const Geometry::Type geoms[3] =
      { Geometry::SEGMENT, Geometry::TRIANGLE, Geometry::TETRAHEDRON };
      fe = fec->FiniteElementForGeometry(geoms[fes->GetMesh()->Dimension()-1]);
   }
   else
   {
      fe = fes->GetFE(0);
   }
   if (!fe || fe->GetRangeType() == FiniteElement::SCALAR)
   {
      return fes->GetVDim();
   }
   return fes->GetVDim()*fe->GetVDim();
}

int GridFunction::CurlDim() const
{
   const FiniteElement *fe;
   if (!fes->GetNE())
   {
      const FiniteElementCollection *fec = fes->FEColl();
      static const Geometry::Type geoms[3] =
      { Geometry::SEGMENT, Geometry::TRIANGLE, Geometry::TETRAHEDRON };
      fe = fec->FiniteElementForGeometry(geoms[fes->GetMesh()->Dimension()-1]);
   }
   else
   {
      fe = fes->GetFE(0);
   }
   if (!fe || fe->GetRangeType() == FiniteElement::SCALAR)
   {
      return 2 * fes->GetMesh()->SpaceDimension() - 3;
   }
   return fes->GetVDim()*fe->GetCurlDim();
}

void GridFunction::GetTrueDofs(Vector &tv) const
{
   const SparseMatrix *R = fes->GetRestrictionMatrix();
   if (!R || IsIdentityProlongation(fes->GetProlongationMatrix()))
   {
      // R is identity
      tv = *this; // no real copy if 'tv' and '*this' use the same data
   }
   else
   {
      tv.SetSize(R->Height());
      R->Mult(*this, tv);
   }
}

void GridFunction::SetFromTrueDofs(const Vector &tv)
{
   MFEM_ASSERT(tv.Size() == fes->GetTrueVSize(), "invalid input");
   const SparseMatrix *cP = fes->GetConformingProlongation();
   if (!cP)
   {
      *this = tv; // no real copy if 'tv' and '*this' use the same data
   }
   else
   {
      cP->Mult(tv, *this);
   }
}

void GridFunction::GetNodalValues(int i, Array<double> &nval, int vdim) const
{
   Array<int> vdofs;

   int k;

   DofTransformation * doftrans = fes->GetElementVDofs(i, vdofs);
   const FiniteElement *FElem = fes->GetFE(i);
   const IntegrationRule *ElemVert =
      Geometries.GetVertices(FElem->GetGeomType());
   int dof = FElem->GetDof();
   int n = ElemVert->GetNPoints();
   nval.SetSize(n);
   vdim--;
   Vector loc_data;
   GetSubVector(vdofs, loc_data);
   if (doftrans)
   {
      doftrans->InvTransformPrimal(loc_data);
   }

   if (FElem->GetRangeType() == FiniteElement::SCALAR)
   {
      MFEM_ASSERT(FElem->GetMapType() == FiniteElement::VALUE,
                  "invalid FE map type");
      Vector shape(dof);
      for (k = 0; k < n; k++)
      {
         FElem->CalcShape(ElemVert->IntPoint(k), shape);
         nval[k] = shape * ((const double *)loc_data + dof * vdim);
      }
   }
   else
   {
      ElementTransformation *Tr = fes->GetElementTransformation(i);
      DenseMatrix vshape(dof, FElem->GetDim());
      for (k = 0; k < n; k++)
      {
         Tr->SetIntPoint(&ElemVert->IntPoint(k));
         FElem->CalcVShape(*Tr, vshape);
         nval[k] = loc_data * (&vshape(0,vdim));
      }
   }
}

double GridFunction::GetValue(int i, const IntegrationPoint &ip, int vdim)
const
{
   Array<int> dofs;
   DofTransformation * doftrans = fes->GetElementDofs(i, dofs);
   fes->DofsToVDofs(vdim-1, dofs);
   Vector DofVal(dofs.Size()), LocVec;
   const FiniteElement *fe = fes->GetFE(i);
   if (fe->GetMapType() == FiniteElement::VALUE)
   {
      fe->CalcShape(ip, DofVal);
   }
   else
   {
      ElementTransformation *Tr = fes->GetElementTransformation(i);
      Tr->SetIntPoint(&ip);
      fe->CalcPhysShape(*Tr, DofVal);
   }
   GetSubVector(dofs, LocVec);
   if (doftrans)
   {
      doftrans->InvTransformPrimal(LocVec);
   }

   return (DofVal * LocVec);
}

void GridFunction::GetVectorValue(int i, const IntegrationPoint &ip,
                                  Vector &val) const
{
   const FiniteElement *FElem = fes->GetFE(i);
   int dof = FElem->GetDof();
   Array<int> vdofs;
   DofTransformation * doftrans = fes->GetElementVDofs(i, vdofs);
   Vector loc_data;
   GetSubVector(vdofs, loc_data);
   if (doftrans)
   {
      doftrans->InvTransformPrimal(loc_data);
   }
   if (FElem->GetRangeType() == FiniteElement::SCALAR)
   {
      Vector shape(dof);
      if (FElem->GetMapType() == FiniteElement::VALUE)
      {
         FElem->CalcShape(ip, shape);
      }
      else
      {
         ElementTransformation *Tr = fes->GetElementTransformation(i);
         Tr->SetIntPoint(&ip);
         FElem->CalcPhysShape(*Tr, shape);
      }
      int vdim = fes->GetVDim();
      val.SetSize(vdim);
      for (int k = 0; k < vdim; k++)
      {
         val(k) = shape * ((const double *)loc_data + dof * k);
      }
   }
   else
   {
      int vdim = VectorDim();
      DenseMatrix vshape(dof, vdim);
      ElementTransformation *Tr = fes->GetElementTransformation(i);
      Tr->SetIntPoint(&ip);
      FElem->CalcVShape(*Tr, vshape);
      val.SetSize(vdim);
      vshape.MultTranspose(loc_data, val);
   }
}

void GridFunction::GetValues(int i, const IntegrationRule &ir, Vector &vals,
                             int vdim)
const
{
   Array<int> dofs;
   int n = ir.GetNPoints();
   vals.SetSize(n);
   DofTransformation * doftrans = fes->GetElementDofs(i, dofs);
   fes->DofsToVDofs(vdim-1, dofs);
   const FiniteElement *FElem = fes->GetFE(i);
   int dof = FElem->GetDof();
   Vector DofVal(dof), loc_data(dof);
   GetSubVector(dofs, loc_data);
   if (doftrans)
   {
      doftrans->InvTransformPrimal(loc_data);
   }
   if (FElem->GetMapType() == FiniteElement::VALUE)
   {
      for (int k = 0; k < n; k++)
      {
         FElem->CalcShape(ir.IntPoint(k), DofVal);
         vals(k) = DofVal * loc_data;
      }
   }
   else
   {
      ElementTransformation *Tr = fes->GetElementTransformation(i);
      for (int k = 0; k < n; k++)
      {
         Tr->SetIntPoint(&ir.IntPoint(k));
         FElem->CalcPhysShape(*Tr, DofVal);
         vals(k) = DofVal * loc_data;
      }
   }
}

void GridFunction::GetValues(int i, const IntegrationRule &ir, Vector &vals,
                             DenseMatrix &tr, int vdim)
const
{
   ElementTransformation *ET;
   ET = fes->GetElementTransformation(i);
   ET->Transform(ir, tr);

   GetValues(i, ir, vals, vdim);
}

void GridFunction::GetLaplacians(int i, const IntegrationRule &ir, Vector &laps,
                                 int vdim)
const
{
   Array<int> dofs;
   int n = ir.GetNPoints();
   laps.SetSize(n);
   fes->GetElementDofs(i, dofs);
   fes->DofsToVDofs(vdim-1, dofs);
   const FiniteElement *FElem = fes->GetFE(i);
   ElementTransformation *ET;
   ET = fes->GetElementTransformation(i);
   MFEM_ASSERT(FElem->GetMapType() == FiniteElement::VALUE,
               "invalid FE map type");

   int dof = FElem->GetDof();
   Vector DofLap(dof), loc_data(dof);
   GetSubVector(dofs, loc_data);
   for (int k = 0; k < n; k++)
   {
      const IntegrationPoint &ip = ir.IntPoint(k);
      ET->SetIntPoint(&ip);
      FElem->CalcPhysLaplacian(*ET, DofLap);
      laps(k) = DofLap * loc_data;
   }
}

void GridFunction::GetLaplacians(int i, const IntegrationRule &ir, Vector &laps,
                                 DenseMatrix &tr, int vdim)
const
{
   ElementTransformation *ET;
   ET = fes->GetElementTransformation(i);
   ET->Transform(ir, tr);

   GetLaplacians(i, ir, laps, vdim);
}


void GridFunction::GetHessians(int i, const IntegrationRule &ir,
                               DenseMatrix &hess,
                               int vdim)
const
{

   Array<int> dofs;
   int n = ir.GetNPoints();
   fes->GetElementDofs(i, dofs);
   fes->DofsToVDofs(vdim-1, dofs);
   const FiniteElement *FElem = fes->GetFE(i);
   ElementTransformation *ET;
   ET = fes->GetElementTransformation(i);
   int dim = FElem->GetDim();
   int size = (dim*(dim+1))/2;

   MFEM_ASSERT(FElem->GetMapType() == FiniteElement::VALUE,
               "invalid FE map type");

   int dof = FElem->GetDof();
   DenseMatrix DofHes(dof, size);
   hess.SetSize(n, size);

   Vector loc_data(dof);
   GetSubVector(dofs, loc_data);

   hess = 0.0;
   for (int k = 0; k < n; k++)
   {
      const IntegrationPoint &ip = ir.IntPoint(k);
      ET->SetIntPoint(&ip);
      FElem->CalcPhysHessian(*ET, DofHes);

      for (int i = 0; i < size; i++)
      {
         for (int d = 0; d < dof; d++)
         {
            hess(k,i) += DofHes(d,i) * loc_data[d];
         }
      }
   }
}

void GridFunction::GetHessians(int i, const IntegrationRule &ir,
                               DenseMatrix &hess,
                               DenseMatrix &tr, int vdim)
const
{
   ElementTransformation *ET;
   ET = fes->GetElementTransformation(i);
   ET->Transform(ir, tr);

   GetHessians(i, ir, hess, vdim);
}


int GridFunction::GetFaceValues(int i, int side, const IntegrationRule &ir,
                                Vector &vals, DenseMatrix &tr,
                                int vdim) const
{
   int n, dir;
   FaceElementTransformations *Transf;

   n = ir.GetNPoints();
   IntegrationRule eir(n);  // ---
   if (side == 2) // automatic choice of side
   {
      Transf = fes->GetMesh()->GetFaceElementTransformations(i, 0);
      if (Transf->Elem2No < 0 ||
          fes->GetAttribute(Transf->Elem1No) <=
          fes->GetAttribute(Transf->Elem2No))
      {
         dir = 0;
      }
      else
      {
         dir = 1;
      }
   }
   else
   {
      if (side == 1 && !fes->GetMesh()->FaceIsInterior(i))
      {
         dir = 0;
      }
      else
      {
         dir = side;
      }
   }
   if (dir == 0)
   {
      Transf = fes->GetMesh()->GetFaceElementTransformations(i, 4);
      Transf->Loc1.Transform(ir, eir);
      GetValues(Transf->Elem1No, eir, vals, tr, vdim);
   }
   else
   {
      Transf = fes->GetMesh()->GetFaceElementTransformations(i, 8);
      Transf->Loc2.Transform(ir, eir);
      GetValues(Transf->Elem2No, eir, vals, tr, vdim);
   }

   return dir;
}

void GridFunction::GetVectorValues(int i, const IntegrationRule &ir,
                                   DenseMatrix &vals, DenseMatrix &tr) const
{
   ElementTransformation *Tr = fes->GetElementTransformation(i);
   Tr->Transform(ir, tr);

   GetVectorValues(*Tr, ir, vals);
}

void be_to_bfe(Geometry::Type geom, int o, const IntegrationPoint &ip,
               IntegrationPoint &fip)
{
   if (geom == Geometry::TRIANGLE)
   {
      if (o == 2)
      {
         fip.x = 1.0 - ip.x - ip.y;
         fip.y = ip.x;
      }
      else if (o == 4)
      {
         fip.x = ip.y;
         fip.y = 1.0 - ip.x - ip.y;
      }
      else
      {
         fip.x = ip.x;
         fip.y = ip.y;
      }
      fip.z = ip.z;
   }
   else
   {
      if (o == 2)
      {
         fip.x = ip.y;
         fip.y = 1.0 - ip.x;
      }
      else if (o == 4)
      {
         fip.x = 1.0 - ip.x;
         fip.y = 1.0 - ip.y;
      }
      else if (o == 6)
      {
         fip.x = 1.0 - ip.y;
         fip.y = ip.x;
      }
      else
      {
         fip.x = ip.x;
         fip.y = ip.y;
      }
      fip.z = ip.z;
   }
   fip.weight = ip.weight;
   fip.index  = ip.index;
}

double GridFunction::GetValue(ElementTransformation &T,
                              const IntegrationPoint &ip,
                              int comp, Vector *tr) const
{
   if (tr)
   {
      T.SetIntPoint(&ip);
      T.Transform(ip, *tr);
   }

   const FiniteElement * fe = NULL;
   Array<int> dofs;

   switch (T.ElementType)
   {
      case ElementTransformation::ELEMENT:
         fe = fes->GetFE(T.ElementNo);
         fes->GetElementDofs(T.ElementNo, dofs);
         break;
      case ElementTransformation::EDGE:
         if (fes->FEColl()->GetContType() ==
             FiniteElementCollection::CONTINUOUS)
         {
            fe = fes->GetEdgeElement(T.ElementNo);
            fes->GetEdgeDofs(T.ElementNo, dofs);
         }
         else
         {
            MFEM_ABORT("GridFunction::GetValue: Field continuity type \""
                       << fes->FEColl()->GetContType() << "\" not supported "
                       << "on mesh edges.");
            return NAN;
         }
         break;
      case ElementTransformation::FACE:
         if (fes->FEColl()->GetContType() ==
             FiniteElementCollection::CONTINUOUS)
         {
            fe = fes->GetFaceElement(T.ElementNo);
            fes->GetFaceDofs(T.ElementNo, dofs);
         }
         else
         {
            MFEM_ABORT("GridFunction::GetValue: Field continuity type \""
                       << fes->FEColl()->GetContType() << "\" not supported "
                       << "on mesh faces.");
            return NAN;
         }
         break;
      case ElementTransformation::BDR_ELEMENT:
      {
         if (fes->FEColl()->GetContType() ==
             FiniteElementCollection::CONTINUOUS)
         {
            // This is a continuous field so we can evaluate it on the boundary.
            fe = fes->GetBE(T.ElementNo);
            fes->GetBdrElementDofs(T.ElementNo, dofs);
         }
         else
         {
            // This is a discontinuous field which cannot be evaluated on the
            // boundary so we'll evaluate it in the neighboring element.
            FaceElementTransformations * FET =
               fes->GetMesh()->GetBdrFaceTransformations(T.ElementNo);

            // Boundary elements and Boundary Faces may have different
            // orientations so adjust the integration point if necessary.
            int o = 0;
            if (fes->GetMesh()->Dimension() == 3)
            {
               int f;
               fes->GetMesh()->GetBdrElementFace(T.ElementNo, &f, &o);
            }

            IntegrationPoint fip;
            be_to_bfe(FET->GetGeometryType(), o, ip, fip);

            // Compute and set the point in element 1 from fip
            FET->SetAllIntPoints(&fip);
            ElementTransformation & T1 = FET->GetElement1Transformation();
            return GetValue(T1, T1.GetIntPoint(), comp);
         }
      }
      break;
      case ElementTransformation::BDR_FACE:
      {
         FaceElementTransformations * FET =
            dynamic_cast<FaceElementTransformations *>(&T);

         // Evaluate in neighboring element for both continuous and
         // discontinuous fields (the integration point in T1 should have
         // already been set).
         ElementTransformation & T1 = FET->GetElement1Transformation();
         return GetValue(T1, T1.GetIntPoint(), comp);
      }
      default:
      {
         MFEM_ABORT("GridFunction::GetValue: Unsupported element type \""
                    << T.ElementType << "\"");
         return NAN;
      }
   }

   fes->DofsToVDofs(comp-1, dofs);
   Vector DofVal(dofs.Size()), LocVec;
   if (fe->GetMapType() == FiniteElement::VALUE)
   {
      fe->CalcShape(ip, DofVal);
   }
   else
   {
      fe->CalcPhysShape(T, DofVal);
   }
   GetSubVector(dofs, LocVec);

   return (DofVal * LocVec);
}

void GridFunction::GetValues(ElementTransformation &T,
                             const IntegrationRule &ir,
                             Vector &vals, int comp,
                             DenseMatrix *tr) const
{
   if (tr)
   {
      T.Transform(ir, *tr);
   }

   int nip = ir.GetNPoints();
   vals.SetSize(nip);
   for (int j = 0; j < nip; j++)
   {
      const IntegrationPoint &ip = ir.IntPoint(j);
      T.SetIntPoint(&ip);
      vals[j] = GetValue(T, ip, comp);
   }
}

void GridFunction::GetVectorValue(ElementTransformation &T,
                                  const IntegrationPoint &ip,
                                  Vector &val, Vector *tr) const
{
   if (tr)
   {
      T.SetIntPoint(&ip);
      T.Transform(ip, *tr);
   }

   Array<int> vdofs;
   const FiniteElement *fe = NULL;
   DofTransformation * doftrans = NULL;

   switch (T.ElementType)
   {
      case ElementTransformation::ELEMENT:
         doftrans = fes->GetElementVDofs(T.ElementNo, vdofs);
         fe = fes->GetFE(T.ElementNo);
         break;
      case ElementTransformation::EDGE:
         if (fes->FEColl()->GetContType() ==
             FiniteElementCollection::CONTINUOUS)
         {
            fe = fes->GetEdgeElement(T.ElementNo);
            fes->GetEdgeVDofs(T.ElementNo, vdofs);
         }
         else
         {
            MFEM_ABORT("GridFunction::GetVectorValue: Field continuity type \""
                       << fes->FEColl()->GetContType() << "\" not supported "
                       << "on mesh edges.");
            return;
         }
         break;
      case ElementTransformation::FACE:
         if (fes->FEColl()->GetContType() ==
             FiniteElementCollection::CONTINUOUS)
         {
            fe = fes->GetFaceElement(T.ElementNo);
            fes->GetFaceVDofs(T.ElementNo, vdofs);
         }
         else
         {
            MFEM_ABORT("GridFunction::GetVectorValue: Field continuity type \""
                       << fes->FEColl()->GetContType() << "\" not supported "
                       << "on mesh faces.");
            return;
         }
         break;
      case ElementTransformation::BDR_ELEMENT:
      {
         if (fes->FEColl()->GetContType() ==
             FiniteElementCollection::CONTINUOUS)
         {
            // This is a continuous field so we can evaluate it on the boundary.
            fes->GetBdrElementVDofs(T.ElementNo, vdofs);
            fe = fes->GetBE(T.ElementNo);
         }
         else
         {
            // This is a discontinuous vector field which cannot be evaluated on
            // the boundary so we'll evaluate it in the neighboring element.
            FaceElementTransformations * FET =
               fes->GetMesh()->GetBdrFaceTransformations(T.ElementNo);

            // Boundary elements and Boundary Faces may have different
            // orientations so adjust the integration point if necessary.
            int o = 0;
            if (fes->GetMesh()->Dimension() == 3)
            {
               int f;
               fes->GetMesh()->GetBdrElementFace(T.ElementNo, &f, &o);
            }

            IntegrationPoint fip;
            be_to_bfe(FET->GetGeometryType(), o, ip, fip);

            // Compute and set the point in element 1 from fip
            FET->SetAllIntPoints(&fip);
            ElementTransformation & T1 = FET->GetElement1Transformation();
            return GetVectorValue(T1, T1.GetIntPoint(), val);
         }
      }
      break;
      case ElementTransformation::BDR_FACE:
      {
         FaceElementTransformations * FET =
            dynamic_cast<FaceElementTransformations *>(&T);

         // Evaluate in neighboring element for both continuous and
         // discontinuous fields (the integration point in T1 should have
         // already been set).
         ElementTransformation & T1 = FET->GetElement1Transformation();
         return GetVectorValue(T1, T1.GetIntPoint(), val);
      }
      default:
      {
         MFEM_ABORT("GridFunction::GetVectorValue: Unsupported element type \""
                    << T.ElementType << "\"");
         if (val.Size() > 0) { val = NAN; }
         return;
      }
   }

   int dof = fe->GetDof();
   Vector loc_data;
   GetSubVector(vdofs, loc_data);
   if (doftrans)
   {
      doftrans->InvTransformPrimal(loc_data);
   }
   if (fe->GetRangeType() == FiniteElement::SCALAR)
   {
      Vector shape(dof);
      if (fe->GetMapType() == FiniteElement::VALUE)
      {
         fe->CalcShape(ip, shape);
      }
      else
      {
         fe->CalcPhysShape(T, shape);
      }
      int vdim = fes->GetVDim();
      val.SetSize(vdim);
      for (int k = 0; k < vdim; k++)
      {
         val(k) = shape * ((const double *)loc_data + dof * k);
      }
   }
   else
   {
      int vdim = fe->GetVDim();
      DenseMatrix vshape(dof, vdim);
      fe->CalcVShape(T, vshape);
      val.SetSize(vdim);
      vshape.MultTranspose(loc_data, val);
   }
}

void GridFunction::GetVectorValues(ElementTransformation &T,
                                   const IntegrationRule &ir,
                                   DenseMatrix &vals,
                                   DenseMatrix *tr) const
{
   if (tr)
   {
      T.Transform(ir, *tr);
   }

   const FiniteElement *FElem = fes->GetFE(T.ElementNo);
   int dof = FElem->GetDof();

   Array<int> vdofs;
   DofTransformation * doftrans = fes->GetElementVDofs(T.ElementNo, vdofs);
   Vector loc_data;
   GetSubVector(vdofs, loc_data);
   if (doftrans)
   {
      doftrans->InvTransformPrimal(loc_data);
   }

   int nip = ir.GetNPoints();

   if (FElem->GetRangeType() == FiniteElement::SCALAR)
   {
      Vector shape(dof);
      int vdim = fes->GetVDim();
      vals.SetSize(vdim, nip);
      for (int j = 0; j < nip; j++)
      {
         const IntegrationPoint &ip = ir.IntPoint(j);
         T.SetIntPoint(&ip);
         FElem->CalcPhysShape(T, shape);

         for (int k = 0; k < vdim; k++)
         {
            vals(k,j) = shape * ((const double *)loc_data + dof * k);
         }
      }
   }
   else
   {
      int vdim = FElem->GetVDim();
      DenseMatrix vshape(dof, vdim);

      vals.SetSize(vdim, nip);
      Vector val_j;

      for (int j = 0; j < nip; j++)
      {
         const IntegrationPoint &ip = ir.IntPoint(j);
         T.SetIntPoint(&ip);
         FElem->CalcVShape(T, vshape);

         vals.GetColumnReference(j, val_j);
         vshape.MultTranspose(loc_data, val_j);
      }
   }
}

int GridFunction::GetFaceVectorValues(
   int i, int side, const IntegrationRule &ir,
   DenseMatrix &vals, DenseMatrix &tr) const
{
   int n, di;
   FaceElementTransformations *Transf;

   n = ir.GetNPoints();
   IntegrationRule eir(n);  // ---
   Transf = fes->GetMesh()->GetFaceElementTransformations(i, 0);
   if (side == 2)
   {
      if (Transf->Elem2No < 0 ||
          fes->GetAttribute(Transf->Elem1No) <=
          fes->GetAttribute(Transf->Elem2No))
      {
         di = 0;
      }
      else
      {
         di = 1;
      }
   }
   else
   {
      di = side;
   }
   if (di == 0)
   {
      Transf = fes->GetMesh()->GetFaceElementTransformations(i, 5);
      Transf->Loc1.Transform(ir, eir);
      GetVectorValues(*Transf->Elem1, eir, vals, &tr);
   }
   else
   {
      Transf = fes->GetMesh()->GetFaceElementTransformations(i, 10);
      Transf->Loc2.Transform(ir, eir);
      GetVectorValues(*Transf->Elem2, eir, vals, &tr);
   }

   return di;
}

void GridFunction::GetValuesFrom(const GridFunction &orig_func)
{
   // Without averaging ...

   const FiniteElementSpace *orig_fes = orig_func.FESpace();
   DofTransformation * doftrans;
   DofTransformation * orig_doftrans;
   Array<int> vdofs, orig_vdofs;
   Vector shape, loc_values, orig_loc_values;
   int i, j, d, ne, dof, odof, vdim;

   ne = fes->GetNE();
   vdim = fes->GetVDim();
   for (i = 0; i < ne; i++)
   {
      doftrans = fes->GetElementVDofs(i, vdofs);
      orig_doftrans = orig_fes->GetElementVDofs(i, orig_vdofs);
      orig_func.GetSubVector(orig_vdofs, orig_loc_values);
      if (orig_doftrans)
      {
         orig_doftrans->InvTransformPrimal(orig_loc_values);
      }
      const FiniteElement *fe = fes->GetFE(i);
      const FiniteElement *orig_fe = orig_fes->GetFE(i);
      dof = fe->GetDof();
      odof = orig_fe->GetDof();
      loc_values.SetSize(dof * vdim);
      shape.SetSize(odof);
      const IntegrationRule &ir = fe->GetNodes();
      for (j = 0; j < dof; j++)
      {
         const IntegrationPoint &ip = ir.IntPoint(j);
         orig_fe->CalcShape(ip, shape);
         for (d = 0; d < vdim; d++)
         {
            loc_values(d*dof+j) =
               shape * ((const double *)orig_loc_values + d * odof) ;
         }
      }
      if (doftrans)
      {
         doftrans->TransformPrimal(loc_values);
      }
      SetSubVector(vdofs, loc_values);
   }
}

void GridFunction::GetBdrValuesFrom(const GridFunction &orig_func)
{
   // Without averaging ...

   const FiniteElementSpace *orig_fes = orig_func.FESpace();
   // DofTransformation * doftrans;
   // DofTransformation * orig_doftrans;
   Array<int> vdofs, orig_vdofs;
   Vector shape, loc_values, loc_values_t, orig_loc_values, orig_loc_values_t;
   int i, j, d, nbe, dof, odof, vdim;

   nbe = fes->GetNBE();
   vdim = fes->GetVDim();
   for (i = 0; i < nbe; i++)
   {
      fes->GetBdrElementVDofs(i, vdofs);
      orig_fes->GetBdrElementVDofs(i, orig_vdofs);
      orig_func.GetSubVector(orig_vdofs, orig_loc_values);
      const FiniteElement *fe = fes->GetBE(i);
      const FiniteElement *orig_fe = orig_fes->GetBE(i);
      dof = fe->GetDof();
      odof = orig_fe->GetDof();
      loc_values.SetSize(dof * vdim);
      shape.SetSize(odof);
      const IntegrationRule &ir = fe->GetNodes();
      for (j = 0; j < dof; j++)
      {
         const IntegrationPoint &ip = ir.IntPoint(j);
         orig_fe->CalcShape(ip, shape);
         for (d = 0; d < vdim; d++)
         {
            loc_values(d*dof+j) =
               shape * ((const double *)orig_loc_values + d * odof);
         }
      }
      SetSubVector(vdofs, loc_values);
   }
}

void GridFunction::GetVectorFieldValues(
   int i, const IntegrationRule &ir, DenseMatrix &vals,
   DenseMatrix &tr, int comp) const
{
   Array<int> vdofs;
   ElementTransformation *transf;

   int d, k, n, sdim, dof;

   n = ir.GetNPoints();
   DofTransformation * doftrans = fes->GetElementVDofs(i, vdofs);
   const FiniteElement *fe = fes->GetFE(i);
   dof = fe->GetDof();
   sdim = fes->GetMesh()->SpaceDimension();
   // int *dofs = &vdofs[comp*dof];
   transf = fes->GetElementTransformation(i);
   transf->Transform(ir, tr);
   vals.SetSize(n, sdim);
   DenseMatrix vshape(dof, sdim);
   Vector loc_data, val(sdim);
   GetSubVector(vdofs, loc_data);
   if (doftrans)
   {
      doftrans->InvTransformPrimal(loc_data);
   }
   for (k = 0; k < n; k++)
   {
      const IntegrationPoint &ip = ir.IntPoint(k);
      transf->SetIntPoint(&ip);
      fe->CalcVShape(*transf, vshape);
      vshape.MultTranspose(loc_data, val);
      for (d = 0; d < sdim; d++)
      {
         vals(k,d) = val(d);
      }
   }
}

void GridFunction::ReorderByNodes()
{
   if (fes->GetOrdering() == Ordering::byNODES)
   {
      return;
   }

   int i, j, k;
   int vdim = fes->GetVDim();
   int ndofs = fes->GetNDofs();
   double *temp = new double[size];

   k = 0;
   for (j = 0; j < ndofs; j++)
      for (i = 0; i < vdim; i++)
      {
         temp[j+i*ndofs] = data[k++];
      }

   for (i = 0; i < size; i++)
   {
      data[i] = temp[i];
   }

   delete [] temp;
}

void GridFunction::GetVectorFieldNodalValues(Vector &val, int comp) const
{
   int i, k;
   Array<int> overlap(fes->GetNV());
   Array<int> vertices;
   DenseMatrix vals, tr;

   val.SetSize(overlap.Size());
   overlap = 0;
   val = 0.0;

   comp--;
   for (i = 0; i < fes->GetNE(); i++)
   {
      const IntegrationRule *ir =
         Geometries.GetVertices(fes->GetFE(i)->GetGeomType());
      fes->GetElementVertices(i, vertices);
      GetVectorFieldValues(i, *ir, vals, tr);
      for (k = 0; k < ir->GetNPoints(); k++)
      {
         val(vertices[k]) += vals(k, comp);
         overlap[vertices[k]]++;
      }
   }

   for (i = 0; i < overlap.Size(); i++)
   {
      val(i) /= overlap[i];
   }
}

void GridFunction::ProjectVectorFieldOn(GridFunction &vec_field, int comp)
{
   FiniteElementSpace *new_fes = vec_field.FESpace();

   int d, i, k, ind, dof, sdim;
   Array<int> overlap(new_fes->GetVSize());
   Array<int> new_vdofs;
   DenseMatrix vals, tr;

   sdim = fes->GetMesh()->SpaceDimension();
   overlap = 0;
   vec_field = 0.0;

   for (i = 0; i < new_fes->GetNE(); i++)
   {
      const FiniteElement *fe = new_fes->GetFE(i);
      const IntegrationRule &ir = fe->GetNodes();
      GetVectorFieldValues(i, ir, vals, tr, comp);
      new_fes->GetElementVDofs(i, new_vdofs);
      dof = fe->GetDof();
      for (d = 0; d < sdim; d++)
      {
         for (k = 0; k < dof; k++)
         {
            if ( (ind=new_vdofs[dof*d+k]) < 0 )
            {
               ind = -1-ind, vals(k, d) = - vals(k, d);
            }
            vec_field(ind) += vals(k, d);
            overlap[ind]++;
         }
      }
   }

   for (i = 0; i < overlap.Size(); i++)
   {
      vec_field(i) /= overlap[i];
   }
}

void GridFunction::GetDerivative(int comp, int der_comp, GridFunction &der)
{
   FiniteElementSpace * der_fes = der.FESpace();
   ElementTransformation * transf;
   Array<int> overlap(der_fes->GetVSize());
   Array<int> der_dofs, vdofs;
   DenseMatrix dshape, inv_jac;
   Vector pt_grad, loc_func;
   int i, j, k, dim, dof, der_dof, ind;
   double a;

   for (i = 0; i < overlap.Size(); i++)
   {
      overlap[i] = 0;
   }
   der = 0.0;

   comp--;
   for (i = 0; i < der_fes->GetNE(); i++)
   {
      const FiniteElement *der_fe = der_fes->GetFE(i);
      const FiniteElement *fe = fes->GetFE(i);
      const IntegrationRule &ir = der_fe->GetNodes();
      der_fes->GetElementDofs(i, der_dofs);
      fes->GetElementVDofs(i, vdofs);
      dim = fe->GetDim();
      dof = fe->GetDof();
      der_dof = der_fe->GetDof();
      dshape.SetSize(dof, dim);
      inv_jac.SetSize(dim);
      pt_grad.SetSize(dim);
      loc_func.SetSize(dof);
      transf = fes->GetElementTransformation(i);
      for (j = 0; j < dof; j++)
         loc_func(j) = ( (ind=vdofs[comp*dof+j]) >= 0 ) ?
                       (data[ind]) : (-data[-1-ind]);
      for (k = 0; k < der_dof; k++)
      {
         const IntegrationPoint &ip = ir.IntPoint(k);
         fe->CalcDShape(ip, dshape);
         dshape.MultTranspose(loc_func, pt_grad);
         transf->SetIntPoint(&ip);
         CalcInverse(transf->Jacobian(), inv_jac);
         a = 0.0;
         for (j = 0; j < dim; j++)
         {
            a += inv_jac(j, der_comp) * pt_grad(j);
         }
         der(der_dofs[k]) += a;
         overlap[der_dofs[k]]++;
      }
   }

   for (i = 0; i < overlap.Size(); i++)
   {
      der(i) /= overlap[i];
   }
}


void GridFunction::GetVectorGradientHat(
   ElementTransformation &T, DenseMatrix &gh) const
{
   int elNo = T.ElementNo;
   const FiniteElement *FElem = fes->GetFE(elNo);
   int dim = FElem->GetDim(), dof = FElem->GetDof();
   Array<int> vdofs;
   DofTransformation * doftrans = fes->GetElementVDofs(elNo, vdofs);
   Vector loc_data;
   GetSubVector(vdofs, loc_data);
   if (doftrans)
   {
      doftrans->InvTransformPrimal(loc_data);
   }
   // assuming scalar FE
   int vdim = fes->GetVDim();
   DenseMatrix dshape(dof, dim);
   FElem->CalcDShape(T.GetIntPoint(), dshape);
   gh.SetSize(vdim, dim);
   DenseMatrix loc_data_mat(loc_data.GetData(), dof, vdim);
   MultAtB(loc_data_mat, dshape, gh);
}

double GridFunction::GetDivergence(ElementTransformation &T) const
{
   switch (T.ElementType)
   {
      case ElementTransformation::ELEMENT:
      {
         int elNo = T.ElementNo;
         const FiniteElement *fe = fes->GetFE(elNo);
         if (fe->GetRangeType() == FiniteElement::SCALAR)
         {
            MFEM_ASSERT(fe->GetMapType() == FiniteElement::VALUE,
                        "invalid FE map type");
            DenseMatrix grad_hat;
            GetVectorGradientHat(T, grad_hat);
            const DenseMatrix &Jinv = T.InverseJacobian();
            double div_v = 0.0;
            for (int i = 0; i < Jinv.Width(); i++)
            {
               for (int j = 0; j < Jinv.Height(); j++)
               {
                  div_v += grad_hat(i, j) * Jinv(j, i);
               }
            }
            return div_v;
         }
         else
         {
            // Assuming RT-type space
            Array<int> dofs;
            DofTransformation * doftrans = fes->GetElementDofs(elNo, dofs);
            Vector loc_data, divshape(fe->GetDof());
            GetSubVector(dofs, loc_data);
            if (doftrans)
            {
               doftrans->InvTransformPrimal(loc_data);
            }
            fe->CalcDivShape(T.GetIntPoint(), divshape);
            return (loc_data * divshape) / T.Weight();
         }
      }
      break;
      case ElementTransformation::BDR_ELEMENT:
      {
         // In order to properly capture the derivative of the normal component
         // of the field (as well as the transverse divergence of the
         // tangential components) we must evaluate it in the neighboring
         // element.
         FaceElementTransformations * FET =
            fes->GetMesh()->GetBdrFaceTransformations(T.ElementNo);

         // Boundary elements and Boundary Faces may have different
         // orientations so adjust the integration point if necessary.
         int o = 0;
         if (fes->GetMesh()->Dimension() == 3)
         {
            int f;
            fes->GetMesh()->GetBdrElementFace(T.ElementNo, &f, &o);
         }

         IntegrationPoint fip;
         be_to_bfe(FET->GetGeometryType(), o, T.GetIntPoint(), fip);

         // Compute and set the point in element 1 from fip
         FET->SetAllIntPoints(&fip);
         ElementTransformation & T1 = FET->GetElement1Transformation();

         return GetDivergence(T1);
      }
      break;
      case ElementTransformation::BDR_FACE:
      {
         // This must be a DG context so this dynamic cast must succeed.
         FaceElementTransformations * FET =
            dynamic_cast<FaceElementTransformations *>(&T);

         // Evaluate in neighboring element (the integration point in T1 should
         // have already been set).
         ElementTransformation & T1 = FET->GetElement1Transformation();
         return GetDivergence(T1);
      }
      break;
      default:
      {
         MFEM_ABORT("GridFunction::GetDivergence: Unsupported element type \""
                    << T.ElementType << "\"");
      }
   }
   return 0.0; // never reached
}

void GridFunction::GetCurl(ElementTransformation &T, Vector &curl) const
{
   switch (T.ElementType)
   {
      case ElementTransformation::ELEMENT:
      {
         int elNo = T.ElementNo;
         const FiniteElement *fe = fes->GetFE(elNo);
         if (fe->GetRangeType() == FiniteElement::SCALAR)
         {
            MFEM_ASSERT(fe->GetMapType() == FiniteElement::VALUE,
                        "invalid FE map type");
            DenseMatrix grad_hat;
            GetVectorGradientHat(T, grad_hat);
            const DenseMatrix &Jinv = T.InverseJacobian();
            // Dimensions of grad are vdim x FElem->Dim
            DenseMatrix grad(grad_hat.Height(), Jinv.Width());
            Mult(grad_hat, Jinv, grad);
            MFEM_ASSERT(grad.Height() == grad.Width(), "");
            if (grad.Height() == 3)
            {
               curl.SetSize(3);
               curl(0) = grad(2,1) - grad(1,2);
               curl(1) = grad(0,2) - grad(2,0);
               curl(2) = grad(1,0) - grad(0,1);
            }
            else if (grad.Height() == 2)
            {
               curl.SetSize(1);
               curl(0) = grad(1,0) - grad(0,1);
            }
         }
         else
         {
            // Assuming ND-type space
            Array<int> dofs;
            DofTransformation * doftrans = fes->GetElementDofs(elNo, dofs);
            Vector loc_data;
            GetSubVector(dofs, loc_data);
<<<<<<< HEAD
            DenseMatrix curl_shape(fe->GetDof(), fe->GetCurlDim());
            fe->CalcPhysCurlShape(T, curl_shape);
            curl_shape.MultTranspose(loc_data, curl);
=======
            if (doftrans)
            {
               doftrans->InvTransformPrimal(loc_data);
            }
            DenseMatrix curl_shape(fe->GetDof(), fe->GetDim() == 3 ? 3 : 1);
            fe->CalcCurlShape(T.GetIntPoint(), curl_shape);
            curl.SetSize(curl_shape.Width());
            if (curl_shape.Width() == 3)
            {
               double curl_hat[3];
               curl_shape.MultTranspose(loc_data, curl_hat);
               T.Jacobian().Mult(curl_hat, curl);
            }
            else
            {
               curl_shape.MultTranspose(loc_data, curl);
            }
            curl /= T.Weight();
>>>>>>> cb1eaa1b
         }
      }
      break;
      case ElementTransformation::BDR_ELEMENT:
      {
         // In order to capture the tangential components of the curl we
         // must evaluate it in the neighboring element.
         FaceElementTransformations * FET =
            fes->GetMesh()->GetBdrFaceTransformations(T.ElementNo);

         // Boundary elements and Boundary Faces may have different
         // orientations so adjust the integration point if necessary.
         int o = 0;
         if (fes->GetMesh()->Dimension() == 3)
         {
            int f;
            fes->GetMesh()->GetBdrElementFace(T.ElementNo, &f, &o);
         }

         IntegrationPoint fip;
         be_to_bfe(FET->GetGeometryType(), o, T.GetIntPoint(), fip);

         // Compute and set the point in element 1 from fip
         FET->SetAllIntPoints(&fip);
         ElementTransformation & T1 = FET->GetElement1Transformation();

         GetCurl(T1, curl);
      }
      break;
      case ElementTransformation::BDR_FACE:
      {
         // This must be a DG context so this dynamic cast must succeed.
         FaceElementTransformations * FET =
            dynamic_cast<FaceElementTransformations *>(&T);

         // Evaluate in neighboring element (the integration point in T1 should
         // have already been set).
         ElementTransformation & T1 = FET->GetElement1Transformation();
         GetCurl(T1, curl);
      }
      break;
      default:
      {
         MFEM_ABORT("GridFunction::GetCurl: Unsupported element type \""
                    << T.ElementType << "\"");
      }
   }
}

void GridFunction::GetGradient(ElementTransformation &T, Vector &grad) const
{
   switch (T.ElementType)
   {
      case ElementTransformation::ELEMENT:
      {
         const FiniteElement *fe = fes->GetFE(T.ElementNo);
         MFEM_ASSERT(fe->GetMapType() == FiniteElement::VALUE,
                     "invalid FE map type");
         int spaceDim = fes->GetMesh()->SpaceDimension();
         int dim = fe->GetDim(), dof = fe->GetDof();
         DenseMatrix dshape(dof, dim);
         Vector lval, gh(dim);

         grad.SetSize(spaceDim);
         GetElementDofValues(T.ElementNo, lval);
         fe->CalcDShape(T.GetIntPoint(), dshape);
         dshape.MultTranspose(lval, gh);
         T.InverseJacobian().MultTranspose(gh, grad);
      }
      break;
      case ElementTransformation::BDR_ELEMENT:
      {
         // In order to properly capture the normal component of the gradient
         // as well as its tangential components we must evaluate it in the
         // neighboring element.
         FaceElementTransformations * FET =
            fes->GetMesh()->GetBdrFaceTransformations(T.ElementNo);

         // Boundary elements and Boundary Faces may have different
         // orientations so adjust the integration point if necessary.
         int o = 0;
         if (fes->GetMesh()->Dimension() == 3)
         {
            int f;
            fes->GetMesh()->GetBdrElementFace(T.ElementNo, &f, &o);
         }

         IntegrationPoint fip;
         be_to_bfe(FET->GetGeometryType(), o, T.GetIntPoint(), fip);

         // Compute and set the point in element 1 from fip
         FET->SetAllIntPoints(&fip);
         ElementTransformation & T1 = FET->GetElement1Transformation();

         GetGradient(T1, grad);
      }
      break;
      case ElementTransformation::BDR_FACE:
      {
         // This must be a DG context so this dynamic cast must succeed.
         FaceElementTransformations * FET =
            dynamic_cast<FaceElementTransformations *>(&T);

         // Evaluate in neighboring element (the integration point in T1 should
         // have already been set).
         ElementTransformation & T1 = FET->GetElement1Transformation();
         GetGradient(T1, grad);
      }
      break;
      default:
      {
         MFEM_ABORT("GridFunction::GetGradient: Unsupported element type \""
                    << T.ElementType << "\"");
      }
   }
}

void GridFunction::GetGradients(ElementTransformation &tr,
                                const IntegrationRule &ir,
                                DenseMatrix &grad) const
{
   int elNo = tr.ElementNo;
   const FiniteElement *fe = fes->GetFE(elNo);
   MFEM_ASSERT(fe->GetMapType() == FiniteElement::VALUE, "invalid FE map type");
   DenseMatrix dshape(fe->GetDof(), fe->GetDim());
   Vector lval, gh(fe->GetDim()), gcol;
   Array<int> dofs;
   DofTransformation * doftrans = fes->GetElementDofs(elNo, dofs);
   GetSubVector(dofs, lval);
   if (doftrans)
   {
      doftrans->InvTransformPrimal(lval);
   }
   grad.SetSize(fe->GetDim(), ir.GetNPoints());
   for (int i = 0; i < ir.GetNPoints(); i++)
   {
      const IntegrationPoint &ip = ir.IntPoint(i);
      fe->CalcDShape(ip, dshape);
      dshape.MultTranspose(lval, gh);
      tr.SetIntPoint(&ip);
      grad.GetColumnReference(i, gcol);
      const DenseMatrix &Jinv = tr.InverseJacobian();
      Jinv.MultTranspose(gh, gcol);
   }
}

void GridFunction::GetVectorGradient(
   ElementTransformation &T, DenseMatrix &grad) const
{
   switch (T.ElementType)
   {
      case ElementTransformation::ELEMENT:
      {
         MFEM_ASSERT(fes->GetFE(T.ElementNo)->GetMapType() ==
                     FiniteElement::VALUE, "invalid FE map type");
         DenseMatrix grad_hat;
         GetVectorGradientHat(T, grad_hat);
         const DenseMatrix &Jinv = T.InverseJacobian();
         grad.SetSize(grad_hat.Height(), Jinv.Width());
         Mult(grad_hat, Jinv, grad);
      }
      break;
      case ElementTransformation::BDR_ELEMENT:
      {
         // In order to capture the normal component of the gradient we
         // must evaluate it in the neighboring element.
         FaceElementTransformations * FET =
            fes->GetMesh()->GetBdrFaceTransformations(T.ElementNo);

         // Boundary elements and Boundary Faces may have different
         // orientations so adjust the integration point if necessary.
         int o = 0;
         if (fes->GetMesh()->Dimension() == 3)
         {
            int f;
            fes->GetMesh()->GetBdrElementFace(T.ElementNo, &f, &o);
         }

         IntegrationPoint fip;
         be_to_bfe(FET->GetGeometryType(), o, T.GetIntPoint(), fip);

         // Compute and set the point in element 1 from fip
         FET->SetAllIntPoints(&fip);
         ElementTransformation & T1 = FET->GetElement1Transformation();

         GetVectorGradient(T1, grad);
      }
      break;
      case ElementTransformation::BDR_FACE:
      {
         // This must be a DG context so this dynamic cast must succeed.
         FaceElementTransformations * FET =
            dynamic_cast<FaceElementTransformations *>(&T);

         // Evaluate in neighboring element (the integration point in T1 should
         // have already been set).
         ElementTransformation & T1 = FET->GetElement1Transformation();
         GetVectorGradient(T1, grad);
      }
      break;
      default:
      {
         MFEM_ABORT("GridFunction::GetVectorGradient: "
                    "Unsupported element type \"" << T.ElementType << "\"");
      }
   }
}

void GridFunction::GetElementAverages(GridFunction &avgs) const
{
   MassIntegrator Mi;
   DenseMatrix loc_mass;
   DofTransformation * te_doftrans;
   DofTransformation * tr_doftrans;
   Array<int> te_dofs, tr_dofs;
   Vector loc_avgs, loc_this;
   Vector int_psi(avgs.Size());

   avgs = 0.0;
   int_psi = 0.0;
   for (int i = 0; i < fes->GetNE(); i++)
   {
      Mi.AssembleElementMatrix2(*fes->GetFE(i), *avgs.FESpace()->GetFE(i),
                                *fes->GetElementTransformation(i), loc_mass);
      tr_doftrans = fes->GetElementDofs(i, tr_dofs);
      te_doftrans = avgs.FESpace()->GetElementDofs(i, te_dofs);
      GetSubVector(tr_dofs, loc_this);
      if (tr_doftrans)
      {
         tr_doftrans->InvTransformPrimal(loc_this);
      }
      loc_avgs.SetSize(te_dofs.Size());
      loc_mass.Mult(loc_this, loc_avgs);
      if (te_doftrans)
      {
         te_doftrans->TransformPrimal(loc_avgs);
      }
      avgs.AddElementVector(te_dofs, loc_avgs);
      loc_this = 1.0; // assume the local basis for 'this' sums to 1
      loc_mass.Mult(loc_this, loc_avgs);
      int_psi.AddElementVector(te_dofs, loc_avgs);
   }
   for (int i = 0; i < avgs.Size(); i++)
   {
      avgs(i) /= int_psi(i);
   }
}

void GridFunction::GetElementDofValues(int el, Vector &dof_vals) const
{
   Array<int> dof_idx;
   DofTransformation * doftrans = fes->GetElementVDofs(el, dof_idx);
   GetSubVector(dof_idx, dof_vals);
   if (doftrans)
   {
      doftrans->InvTransformPrimal(dof_vals);
   }
}

void GridFunction::ProjectGridFunction(const GridFunction &src)
{
   Mesh *mesh = fes->GetMesh();
   bool sameP = false;
   DenseMatrix P;

   if (!mesh->GetNE()) { return; }

   Geometry::Type geom, cached_geom = Geometry::INVALID;
   if (mesh->GetNumGeometries(mesh->Dimension()) == 1)
   {
      // Assuming that the projection matrix is the same for all elements
      sameP = true;
      fes->GetFE(0)->Project(*src.fes->GetFE(0),
                             *mesh->GetElementTransformation(0), P);
   }
   const int vdim = fes->GetVDim();
   MFEM_VERIFY(vdim == src.fes->GetVDim(), "incompatible vector dimensions!");

   Array<int> src_vdofs, dest_vdofs;
   Vector src_lvec, dest_lvec(vdim*P.Height());

   for (int i = 0; i < mesh->GetNE(); i++)
   {
      // Assuming the projection matrix P depends only on the element geometry
      if ( !sameP && (geom = mesh->GetElementBaseGeometry(i)) != cached_geom )
      {
         fes->GetFE(i)->Project(*src.fes->GetFE(i),
                                *mesh->GetElementTransformation(i), P);
         dest_lvec.SetSize(vdim*P.Height());
         cached_geom = geom;
      }

      DofTransformation * src_doftrans = src.fes->GetElementVDofs(i, src_vdofs);
      src.GetSubVector(src_vdofs, src_lvec);
      if (src_doftrans)
      {
         src_doftrans->InvTransformPrimal(src_lvec);
      }
      for (int vd = 0; vd < vdim; vd++)
      {
         P.Mult(&src_lvec[vd*P.Width()], &dest_lvec[vd*P.Height()]);
      }
      DofTransformation * doftrans = fes->GetElementVDofs(i, dest_vdofs);
      if (doftrans)
      {
         doftrans->TransformPrimal(dest_lvec);
      }
      SetSubVector(dest_vdofs, dest_lvec);
   }
}

void GridFunction::ImposeBounds(int i, const Vector &weights,
                                const Vector &lo_, const Vector &hi_)
{
   Array<int> vdofs;
   DofTransformation * doftrans = fes->GetElementVDofs(i, vdofs);
   int size = vdofs.Size();
   Vector vals, new_vals(size);

   GetSubVector(vdofs, vals);
   if (doftrans)
   {
      doftrans->InvTransformPrimal(vals);
   }

   MFEM_ASSERT(weights.Size() == size, "Different # of weights and dofs.");
   MFEM_ASSERT(lo_.Size() == size, "Different # of lower bounds and dofs.");
   MFEM_ASSERT(hi_.Size() == size, "Different # of upper bounds and dofs.");

   int max_iter = 30;
   double tol = 1.e-12;
   SLBQPOptimizer slbqp;
   slbqp.SetMaxIter(max_iter);
   slbqp.SetAbsTol(1.0e-18);
   slbqp.SetRelTol(tol);
   slbqp.SetBounds(lo_, hi_);
   slbqp.SetLinearConstraint(weights, weights * vals);
   slbqp.SetPrintLevel(0); // print messages only if not converged
   slbqp.Mult(vals, new_vals);

   if (doftrans)
   {
      doftrans->TransformPrimal(new_vals);
   }
   SetSubVector(vdofs, new_vals);
}

void GridFunction::ImposeBounds(int i, const Vector &weights,
                                double min_, double max_)
{
   Array<int> vdofs;
   DofTransformation * doftrans = fes->GetElementVDofs(i, vdofs);
   int size = vdofs.Size();
   Vector vals, new_vals(size);
   GetSubVector(vdofs, vals);
   if (doftrans)
   {
      doftrans->InvTransformPrimal(vals);
   }

   double max_val = vals.Max();
   double min_val = vals.Min();

   if (max_val <= min_)
   {
      new_vals = min_;
      if (doftrans)
      {
         doftrans->TransformPrimal(new_vals);
      }
      SetSubVector(vdofs, new_vals);
      return;
   }

   if (min_ <= min_val && max_val <= max_)
   {
      return;
   }

   Vector minv(size), maxv(size);
   minv = (min_ > min_val) ? min_ : min_val;
   maxv = (max_ < max_val) ? max_ : max_val;

   ImposeBounds(i, weights, minv, maxv);
}

void GridFunction::RestrictConforming()
{
   const SparseMatrix *R = fes->GetRestrictionMatrix();
   const Operator *P = fes->GetProlongationMatrix();

   if (P && R)
   {
      Vector tmp(R->Height());
      R->Mult(*this, tmp);
      P->Mult(tmp, *this);
   }
}

void GridFunction::GetNodalValues(Vector &nval, int vdim) const
{
   int i, j;
   Array<int> vertices;
   Array<double> values;
   Array<int> overlap(fes->GetNV());
   nval.SetSize(fes->GetNV());

   nval = 0.0;
   overlap = 0;
   for (i = 0; i < fes->GetNE(); i++)
   {
      fes->GetElementVertices(i, vertices);
      GetNodalValues(i, values, vdim);
      for (j = 0; j < vertices.Size(); j++)
      {
         nval(vertices[j]) += values[j];
         overlap[vertices[j]]++;
      }
   }
   for (i = 0; i < overlap.Size(); i++)
   {
      nval(i) /= overlap[i];
   }
}

void GridFunction::AccumulateAndCountZones(Coefficient &coeff,
                                           AvgType type,
                                           Array<int> &zones_per_vdof)
{
   zones_per_vdof.SetSize(fes->GetVSize());
   zones_per_vdof = 0;

   // Local interpolation
   Array<int> vdofs;
   Vector vals;
   *this = 0.0;

   HostReadWrite();

   for (int i = 0; i < fes->GetNE(); i++)
   {
      fes->GetElementVDofs(i, vdofs);
      // Local interpolation of coeff.
      vals.SetSize(vdofs.Size());
      fes->GetFE(i)->Project(coeff, *fes->GetElementTransformation(i), vals);

      // Accumulate values in all dofs, count the zones.
      for (int j = 0; j < vdofs.Size(); j++)
      {
         if (type == HARMONIC)
         {
            MFEM_VERIFY(vals[j] != 0.0,
                        "Coefficient has zeros, harmonic avg is undefined!");
            (*this)(vdofs[j]) += 1.0 / vals[j];
         }
         else if (type == ARITHMETIC)
         {
            (*this)(vdofs[j]) += vals[j];
         }
         else { MFEM_ABORT("Not implemented"); }

         zones_per_vdof[vdofs[j]]++;
      }
   }
}

void GridFunction::AccumulateAndCountZones(VectorCoefficient &vcoeff,
                                           AvgType type,
                                           Array<int> &zones_per_vdof)
{
   zones_per_vdof.SetSize(fes->GetVSize());
   zones_per_vdof = 0;

   // Local interpolation
   Array<int> vdofs;
   Vector vals;
   *this = 0.0;

   HostReadWrite();

   for (int i = 0; i < fes->GetNE(); i++)
   {
      fes->GetElementVDofs(i, vdofs);
      // Local interpolation of coeff.
      vals.SetSize(vdofs.Size());
      fes->GetFE(i)->Project(vcoeff, *fes->GetElementTransformation(i), vals);

      // Accumulate values in all dofs, count the zones.
      for (int j = 0; j < vdofs.Size(); j++)
      {
         int ldof;
         int isign;
         if (vdofs[j] < 0 )
         {
            ldof = -1-vdofs[j];
            isign = -1;
         }
         else
         {
            ldof = vdofs[j];
            isign = 1;
         }

         if (type == HARMONIC)
         {
            MFEM_VERIFY(vals[j] != 0.0,
                        "Coefficient has zeros, harmonic avg is undefined!");
            (*this)(ldof) += isign / vals[j];
         }
         else if (type == ARITHMETIC)
         {
            (*this)(ldof) += isign*vals[j];

         }
         else { MFEM_ABORT("Not implemented"); }

         zones_per_vdof[ldof]++;
      }
   }
}

void GridFunction::AccumulateAndCountBdrValues(
   Coefficient *coeff[], VectorCoefficient *vcoeff, Array<int> &attr,
   Array<int> &values_counter)
{
   int i, j, fdof, d, ind, vdim;
   double val;
   const FiniteElement *fe;
   ElementTransformation *transf;
   Array<int> vdofs;
   Vector vc;

   values_counter.SetSize(Size());
   values_counter = 0;

   vdim = fes->GetVDim();

   HostReadWrite();

   for (i = 0; i < fes->GetNBE(); i++)
   {
      if (attr[fes->GetBdrAttribute(i) - 1] == 0) { continue; }

      fe = fes->GetBE(i);
      fdof = fe->GetDof();
      transf = fes->GetBdrElementTransformation(i);
      const IntegrationRule &ir = fe->GetNodes();
      fes->GetBdrElementVDofs(i, vdofs);

      for (j = 0; j < fdof; j++)
      {
         const IntegrationPoint &ip = ir.IntPoint(j);
         transf->SetIntPoint(&ip);
         if (vcoeff) { vcoeff->Eval(vc, *transf, ip); }
         for (d = 0; d < vdim; d++)
         {
            if (!vcoeff && !coeff[d]) { continue; }

            val = vcoeff ? vc(d) : coeff[d]->Eval(*transf, ip);
            if ( (ind = vdofs[fdof*d+j]) < 0 )
            {
               val = -val, ind = -1-ind;
            }
            if (++values_counter[ind] == 1)
            {
               (*this)(ind) = val;
            }
            else
            {
               (*this)(ind) += val;
            }
         }
      }
   }

   // In the case of partially conforming space, i.e. (fes->cP != NULL), we need
   // to set the values of all dofs on which the dofs set above depend.
   // Dependency is defined from the matrix A = cP.cR: dof i depends on dof j
   // iff A_ij != 0. It is sufficient to resolve just the first level of
   // dependency, since A is a projection matrix: A^n = A due to cR.cP = I.
   // Cases like these arise in 3D when boundary edges are constrained by
   // (depend on) internal faces/elements. We use the virtual method
   // GetBoundaryClosure from NCMesh to resolve the dependencies.

   if (fes->Nonconforming() && fes->GetMesh()->Dimension() == 3)
   {
      Vector vals;
      Mesh *mesh = fes->GetMesh();
      NCMesh *ncmesh = mesh->ncmesh;
      Array<int> bdr_edges, bdr_vertices;
      ncmesh->GetBoundaryClosure(attr, bdr_vertices, bdr_edges);

      for (i = 0; i < bdr_edges.Size(); i++)
      {
         int edge = bdr_edges[i];
         fes->GetEdgeVDofs(edge, vdofs);
         if (vdofs.Size() == 0) { continue; }

         transf = mesh->GetEdgeTransformation(edge);
         transf->Attribute = -1; // TODO: set the boundary attribute
         fe = fes->GetEdgeElement(edge);
         if (!vcoeff)
         {
            vals.SetSize(fe->GetDof());
            for (d = 0; d < vdim; d++)
            {
               if (!coeff[d]) { continue; }

               fe->Project(*coeff[d], *transf, vals);
               for (int k = 0; k < vals.Size(); k++)
               {
                  ind = vdofs[d*vals.Size()+k];
                  if (++values_counter[ind] == 1)
                  {
                     (*this)(ind) = vals(k);
                  }
                  else
                  {
                     (*this)(ind) += vals(k);
                  }
               }
            }
         }
         else // vcoeff != NULL
         {
            vals.SetSize(vdim*fe->GetDof());
            fe->Project(*vcoeff, *transf, vals);
            for (int k = 0; k < vals.Size(); k++)
            {
               ind = vdofs[k];
               if (++values_counter[ind] == 1)
               {
                  (*this)(ind) = vals(k);
               }
               else
               {
                  (*this)(ind) += vals(k);
               }
            }
         }
      }
   }
}

static void accumulate_dofs(const Array<int> &dofs, const Vector &vals,
                            Vector &gf, Array<int> &values_counter)
{
   for (int i = 0; i < dofs.Size(); i++)
   {
      int k = dofs[i];
      double val = vals(i);
      if (k < 0) { k = -1 - k; val = -val; }
      if (++values_counter[k] == 1)
      {
         gf(k) = val;
      }
      else
      {
         gf(k) += val;
      }
   }
}

void GridFunction::AccumulateAndCountBdrTangentValues(
   VectorCoefficient &vcoeff, Array<int> &bdr_attr,
   Array<int> &values_counter)
{
   const FiniteElement *fe;
   ElementTransformation *T;
   Array<int> dofs;
   Vector lvec;

   values_counter.SetSize(Size());
   values_counter = 0;

   HostReadWrite();

   for (int i = 0; i < fes->GetNBE(); i++)
   {
      if (bdr_attr[fes->GetBdrAttribute(i)-1] == 0)
      {
         continue;
      }
      fe = fes->GetBE(i);
      T = fes->GetBdrElementTransformation(i);
      DofTransformation *dof_tr = fes->GetBdrElementDofs(i, dofs);
      lvec.SetSize(fe->GetDof());
      fe->Project(vcoeff, *T, lvec);
      if (dof_tr) { dof_tr->TransformPrimal(lvec); }
      accumulate_dofs(dofs, lvec, *this, values_counter);
   }

   if (fes->Nonconforming() && fes->GetMesh()->Dimension() == 3)
   {
      Mesh *mesh = fes->GetMesh();
      NCMesh *ncmesh = mesh->ncmesh;
      Array<int> bdr_edges, bdr_vertices;
      ncmesh->GetBoundaryClosure(bdr_attr, bdr_vertices, bdr_edges);

      for (int i = 0; i < bdr_edges.Size(); i++)
      {
         int edge = bdr_edges[i];
         fes->GetEdgeDofs(edge, dofs);
         if (dofs.Size() == 0) { continue; }

         T = mesh->GetEdgeTransformation(edge);
         T->Attribute = -1; // TODO: set the boundary attribute
         fe = fes->GetEdgeElement(edge);
         lvec.SetSize(fe->GetDof());
         fe->Project(vcoeff, *T, lvec);
         accumulate_dofs(dofs, lvec, *this, values_counter);
      }
   }
}

void GridFunction::ComputeMeans(AvgType type, Array<int> &zones_per_vdof)
{
   switch (type)
   {
      case ARITHMETIC:
         for (int i = 0; i < size; i++)
         {
            const int nz = zones_per_vdof[i];
            if (nz) { (*this)(i) /= nz; }
         }
         break;

      case HARMONIC:
         for (int i = 0; i < size; i++)
         {
            const int nz = zones_per_vdof[i];
            if (nz) { (*this)(i) = nz/(*this)(i); }
         }
         break;

      default:
         MFEM_ABORT("invalid AvgType");
   }
}

void GridFunction::ProjectDeltaCoefficient(DeltaCoefficient &delta_coeff,
                                           double &integral)
{
   if (!fes->GetNE())
   {
      integral = 0.0;
      return;
   }

   Mesh *mesh = fes->GetMesh();
   const int dim = mesh->Dimension();
   const double *center = delta_coeff.Center();
   const double *vert = mesh->GetVertex(0);
   double min_dist, dist;
   int v_idx = 0;

   // find the vertex closest to the center of the delta function
   min_dist = Distance(center, vert, dim);
   for (int i = 0; i < mesh->GetNV(); i++)
   {
      vert = mesh->GetVertex(i);
      dist = Distance(center, vert, dim);
      if (dist < min_dist)
      {
         min_dist = dist;
         v_idx = i;
      }
   }

   (*this) = 0.0;
   integral = 0.0;

   if (min_dist >= delta_coeff.Tol())
   {
      return;
   }

   // find the elements that have 'v_idx' as a vertex
   MassIntegrator Mi(*delta_coeff.Weight());
   DenseMatrix loc_mass;
   Array<int> vdofs, vertices;
   Vector vals, loc_mass_vals;
   for (int i = 0; i < mesh->GetNE(); i++)
   {
      mesh->GetElementVertices(i, vertices);
      for (int j = 0; j < vertices.Size(); j++)
         if (vertices[j] == v_idx)
         {
            const FiniteElement *fe = fes->GetFE(i);
            Mi.AssembleElementMatrix(*fe, *fes->GetElementTransformation(i),
                                     loc_mass);
            vals.SetSize(fe->GetDof());
            fe->ProjectDelta(j, vals);
            fes->GetElementVDofs(i, vdofs);
            SetSubVector(vdofs, vals);
            loc_mass_vals.SetSize(vals.Size());
            loc_mass.Mult(vals, loc_mass_vals);
            integral += loc_mass_vals.Sum(); // partition of unity basis
            break;
         }
   }
}

void GridFunction::ProjectCoefficient(Coefficient &coeff)
{
   DeltaCoefficient *delta_c = dynamic_cast<DeltaCoefficient *>(&coeff);
   DofTransformation * doftrans = NULL;

   if (delta_c == NULL)
   {
      Array<int> vdofs;
      Vector vals;

      for (int i = 0; i < fes->GetNE(); i++)
      {
         doftrans = fes->GetElementVDofs(i, vdofs);
         vals.SetSize(vdofs.Size());
         fes->GetFE(i)->Project(coeff, *fes->GetElementTransformation(i), vals);
         if (doftrans)
         {
            doftrans->TransformPrimal(vals);
         }
         SetSubVector(vdofs, vals);
      }
   }
   else
   {
      double integral;

      ProjectDeltaCoefficient(*delta_c, integral);

      (*this) *= (delta_c->Scale() / integral);
   }
}

void GridFunction::ProjectCoefficient(
   Coefficient &coeff, Array<int> &dofs, int vd)
{
   int el = -1;
   ElementTransformation *T = NULL;
   const FiniteElement *fe = NULL;

   fes->BuildDofToArrays(); // ensures GetElementForDof(), GetLocalDofForDof() initialized.

   for (int i = 0; i < dofs.Size(); i++)
   {
      int dof = dofs[i], j = fes->GetElementForDof(dof);
      if (el != j)
      {
         el = j;
         T = fes->GetElementTransformation(el);
         fe = fes->GetFE(el);
      }
      int vdof = fes->DofToVDof(dof, vd);
      int ld = fes->GetLocalDofForDof(dof);
      const IntegrationPoint &ip = fe->GetNodes().IntPoint(ld);
      T->SetIntPoint(&ip);
      (*this)(vdof) = coeff.Eval(*T, ip);
   }
}

void GridFunction::ProjectCoefficient(VectorCoefficient &vcoeff)
{
   int i;
   Array<int> vdofs;
   Vector vals;

   DofTransformation * doftrans = NULL;

   for (i = 0; i < fes->GetNE(); i++)
   {
      doftrans = fes->GetElementVDofs(i, vdofs);
      vals.SetSize(vdofs.Size());
      fes->GetFE(i)->Project(vcoeff, *fes->GetElementTransformation(i), vals);
      if (doftrans)
      {
         doftrans->TransformPrimal(vals);
      }
      SetSubVector(vdofs, vals);
   }
}

void GridFunction::ProjectCoefficient(
   VectorCoefficient &vcoeff, Array<int> &dofs)
{
   int el = -1;
   ElementTransformation *T = NULL;
   const FiniteElement *fe = NULL;

   Vector val;

   fes->BuildDofToArrays(); // ensures GetElementForDof(), GetLocalDofForDof() initialized.

   for (int i = 0; i < dofs.Size(); i++)
   {
      int dof = dofs[i], j = fes->GetElementForDof(dof);
      if (el != j)
      {
         el = j;
         T = fes->GetElementTransformation(el);
         fe = fes->GetFE(el);
      }
      int ld = fes->GetLocalDofForDof(dof);
      const IntegrationPoint &ip = fe->GetNodes().IntPoint(ld);
      T->SetIntPoint(&ip);
      vcoeff.Eval(val, *T, ip);
      for (int vd = 0; vd < fes->GetVDim(); vd ++)
      {
         int vdof = fes->DofToVDof(dof, vd);
         (*this)(vdof) = val(vd);
      }
   }
}

void GridFunction::ProjectCoefficient(VectorCoefficient &vcoeff, int attribute)
{
   int i;
   Array<int> vdofs;
   Vector vals;

   for (i = 0; i < fes->GetNE(); i++)
   {
      if (fes->GetAttribute(i) != attribute)
      {
         continue;
      }

      fes->GetElementVDofs(i, vdofs);
      vals.SetSize(vdofs.Size());
      fes->GetFE(i)->Project(vcoeff, *fes->GetElementTransformation(i), vals);
      SetSubVector(vdofs, vals);
   }
}

void GridFunction::ProjectCoefficient(Coefficient *coeff[])
{
   int i, j, fdof, d, ind, vdim;
   double val;
   const FiniteElement *fe;
   ElementTransformation *transf;
   // DofTransformation * doftrans;
   Array<int> vdofs;

   vdim = fes->GetVDim();
   for (i = 0; i < fes->GetNE(); i++)
   {
      fe = fes->GetFE(i);
      fdof = fe->GetDof();
      transf = fes->GetElementTransformation(i);
      const IntegrationRule &ir = fe->GetNodes();
      // doftrans = fes->GetElementVDofs(i, vdofs);
      fes->GetElementVDofs(i, vdofs);
      for (j = 0; j < fdof; j++)
      {
         const IntegrationPoint &ip = ir.IntPoint(j);
         transf->SetIntPoint(&ip);
         for (d = 0; d < vdim; d++)
         {
            if (!coeff[d]) { continue; }

            val = coeff[d]->Eval(*transf, ip);
            if ( (ind = vdofs[fdof*d+j]) < 0 )
            {
               val = -val, ind = -1-ind;
            }
            (*this)(ind) = val;
         }
      }
   }
}

void GridFunction::ProjectDiscCoefficient(VectorCoefficient &coeff,
                                          Array<int> &dof_attr)
{
   Array<int> vdofs;
   Vector vals;

   HostWrite();
   // maximal element attribute for each dof
   dof_attr.SetSize(fes->GetVSize());
   dof_attr = -1;

   // local projection
   for (int i = 0; i < fes->GetNE(); i++)
   {
      fes->GetElementVDofs(i, vdofs);
      vals.SetSize(vdofs.Size());
      fes->GetFE(i)->Project(coeff, *fes->GetElementTransformation(i), vals);

      // the values in shared dofs are determined from the element with maximal
      // attribute
      int attr = fes->GetAttribute(i);
      for (int j = 0; j < vdofs.Size(); j++)
      {
         if (attr > dof_attr[vdofs[j]])
         {
            (*this)(vdofs[j]) = vals[j];
            dof_attr[vdofs[j]] = attr;
         }
      }
   }
}

void GridFunction::ProjectDiscCoefficient(VectorCoefficient &coeff)
{
   Array<int> dof_attr;
   ProjectDiscCoefficient(coeff, dof_attr);
}

void GridFunction::ProjectDiscCoefficient(Coefficient &coeff, AvgType type)
{
   // Harmonic  (x1 ... xn) = [ (1/x1 + ... + 1/xn) / n ]^-1.
   // Arithmetic(x1 ... xn) = (x1 + ... + xn) / n.

   Array<int> zones_per_vdof;
   AccumulateAndCountZones(coeff, type, zones_per_vdof);

   ComputeMeans(type, zones_per_vdof);
}

void GridFunction::ProjectDiscCoefficient(VectorCoefficient &coeff,
                                          AvgType type)
{
   Array<int> zones_per_vdof;
   AccumulateAndCountZones(coeff, type, zones_per_vdof);

   ComputeMeans(type, zones_per_vdof);
}

void GridFunction::ProjectBdrCoefficient(VectorCoefficient &vcoeff,
                                         Array<int> &attr)
{
   Array<int> values_counter;
   AccumulateAndCountBdrValues(NULL, &vcoeff, attr, values_counter);
   ComputeMeans(ARITHMETIC, values_counter);

#ifdef MFEM_DEBUG
   Array<int> ess_vdofs_marker;
   fes->GetEssentialVDofs(attr, ess_vdofs_marker);
   for (int i = 0; i < values_counter.Size(); i++)
   {
      MFEM_ASSERT(bool(values_counter[i]) == bool(ess_vdofs_marker[i]),
                  "internal error");
   }
#endif
}

void GridFunction::ProjectBdrCoefficient(Coefficient *coeff[], Array<int> &attr)
{
   Array<int> values_counter;
   // this->HostReadWrite(); // done inside the next call
   AccumulateAndCountBdrValues(coeff, NULL, attr, values_counter);
   ComputeMeans(ARITHMETIC, values_counter);

#ifdef MFEM_DEBUG
   Array<int> ess_vdofs_marker;
   fes->GetEssentialVDofs(attr, ess_vdofs_marker);
   for (int i = 0; i < values_counter.Size(); i++)
   {
      MFEM_ASSERT(bool(values_counter[i]) == bool(ess_vdofs_marker[i]),
                  "internal error");
   }
#endif
}

void GridFunction::ProjectBdrCoefficientNormal(
   VectorCoefficient &vcoeff, Array<int> &bdr_attr)
{
#if 0
   // implementation for the case when the face dofs are integrals of the
   // normal component.
   const FiniteElement *fe;
   ElementTransformation *T;
   Array<int> dofs;
   int dim = vcoeff.GetVDim();
   Vector vc(dim), nor(dim), lvec, shape;

   for (int i = 0; i < fes->GetNBE(); i++)
   {
      if (bdr_attr[fes->GetBdrAttribute(i)-1] == 0)
      {
         continue;
      }
      fe = fes->GetBE(i);
      T = fes->GetBdrElementTransformation(i);
      int intorder = 2*fe->GetOrder(); // !!!
      const IntegrationRule &ir = IntRules.Get(fe->GetGeomType(), intorder);
      int nd = fe->GetDof();
      lvec.SetSize(nd);
      shape.SetSize(nd);
      lvec = 0.0;
      for (int j = 0; j < ir.GetNPoints(); j++)
      {
         const IntegrationPoint &ip = ir.IntPoint(j);
         T->SetIntPoint(&ip);
         vcoeff.Eval(vc, *T, ip);
         CalcOrtho(T->Jacobian(), nor);
         fe->CalcShape(ip, shape);
         lvec.Add(ip.weight * (vc * nor), shape);
      }
      fes->GetBdrElementDofs(i, dofs);
      SetSubVector(dofs, lvec);
   }
#else
   // implementation for the case when the face dofs are scaled point
   // values of the normal component.
   const FiniteElement *fe;
   ElementTransformation *T;
   Array<int> dofs;
   int dim = vcoeff.GetVDim();
   Vector vc(dim), nor(dim), lvec;

   for (int i = 0; i < fes->GetNBE(); i++)
   {
      if (bdr_attr[fes->GetBdrAttribute(i)-1] == 0)
      {
         continue;
      }
      fe = fes->GetBE(i);
      T = fes->GetBdrElementTransformation(i);
      const IntegrationRule &ir = fe->GetNodes();
      lvec.SetSize(fe->GetDof());
      for (int j = 0; j < ir.GetNPoints(); j++)
      {
         const IntegrationPoint &ip = ir.IntPoint(j);
         T->SetIntPoint(&ip);
         vcoeff.Eval(vc, *T, ip);
         CalcOrtho(T->Jacobian(), nor);
         lvec(j) = (vc * nor);
      }
      fes->GetBdrElementDofs(i, dofs);
      SetSubVector(dofs, lvec);
   }
#endif
}

void GridFunction::ProjectBdrCoefficientTangent(
   VectorCoefficient &vcoeff, Array<int> &bdr_attr)
{
   Array<int> values_counter;
   AccumulateAndCountBdrTangentValues(vcoeff, bdr_attr, values_counter);
   ComputeMeans(ARITHMETIC, values_counter);
#ifdef MFEM_DEBUG
   Array<int> ess_vdofs_marker;
   fes->GetEssentialVDofs(bdr_attr, ess_vdofs_marker);
   for (int i = 0; i < values_counter.Size(); i++)
   {
      MFEM_ASSERT(bool(values_counter[i]) == bool(ess_vdofs_marker[i]),
                  "internal error");
   }
#endif
}

double GridFunction::ComputeL2Error(
   Coefficient *exsol[], const IntegrationRule *irs[]) const
{
   double error = 0.0, a;
   const FiniteElement *fe;
   ElementTransformation *transf;
   Vector shape;
   Array<int> vdofs;
   int fdof, d, i, intorder, j, k;

   for (i = 0; i < fes->GetNE(); i++)
   {
      fe = fes->GetFE(i);
      fdof = fe->GetDof();
      transf = fes->GetElementTransformation(i);
      shape.SetSize(fdof);
      intorder = 2*fe->GetOrder() + 3; // <----------
      const IntegrationRule *ir;
      if (irs)
      {
         ir = irs[fe->GetGeomType()];
      }
      else
      {
         ir = &(IntRules.Get(fe->GetGeomType(), intorder));
      }
      fes->GetElementVDofs(i, vdofs);
      for (j = 0; j < ir->GetNPoints(); j++)
      {
         const IntegrationPoint &ip = ir->IntPoint(j);
         fe->CalcShape(ip, shape);
         for (d = 0; d < fes->GetVDim(); d++)
         {
            a = 0;
            for (k = 0; k < fdof; k++)
               if (vdofs[fdof*d+k] >= 0)
               {
                  a += (*this)(vdofs[fdof*d+k]) * shape(k);
               }
               else
               {
                  a -= (*this)(-1-vdofs[fdof*d+k]) * shape(k);
               }
            transf->SetIntPoint(&ip);
            a -= exsol[d]->Eval(*transf, ip);
            error += ip.weight * transf->Weight() * a * a;
         }
      }
   }

   return (error < 0.0) ? -sqrt(-error) : sqrt(error);
}

double GridFunction::ComputeL2Error(
   VectorCoefficient &exsol, const IntegrationRule *irs[],
   Array<int> *elems) const
{
   double error = 0.0;
   const FiniteElement *fe;
   ElementTransformation *T;
   DenseMatrix vals, exact_vals;
   Vector loc_errs;

   for (int i = 0; i < fes->GetNE(); i++)
   {
      if (elems != NULL && (*elems)[i] == 0) { continue; }
      fe = fes->GetFE(i);
      int intorder = 2*fe->GetOrder() + 3; // <----------
      const IntegrationRule *ir;
      if (irs)
      {
         ir = irs[fe->GetGeomType()];
      }
      else
      {
         ir = &(IntRules.Get(fe->GetGeomType(), intorder));
      }
      T = fes->GetElementTransformation(i);
      GetVectorValues(*T, *ir, vals);
      exsol.Eval(exact_vals, *T, *ir);
      vals -= exact_vals;
      loc_errs.SetSize(vals.Width());
      vals.Norm2(loc_errs);
      for (int j = 0; j < ir->GetNPoints(); j++)
      {
         const IntegrationPoint &ip = ir->IntPoint(j);
         T->SetIntPoint(&ip);
         error += ip.weight * T->Weight() * (loc_errs(j) * loc_errs(j));
      }
   }

   return (error < 0.0) ? -sqrt(-error) : sqrt(error);
}

double GridFunction::ComputeGradError(VectorCoefficient *exgrad,
                                      const IntegrationRule *irs[]) const
{
   double error = 0.0;
   const FiniteElement *fe;
   ElementTransformation *Tr;
   Array<int> dofs;
   Vector grad;
   int intorder;
   int dim = fes->GetMesh()->SpaceDimension();
   Vector vec(dim);

   for (int i = 0; i < fes->GetNE(); i++)
   {
      fe = fes->GetFE(i);
      Tr = fes->GetElementTransformation(i);
      intorder = 2*fe->GetOrder() + 3; // <--------
      const IntegrationRule *ir;
      if (irs)
      {
         ir = irs[fe->GetGeomType()];
      }
      else
      {
         ir = &(IntRules.Get(fe->GetGeomType(), intorder));
      }
      fes->GetElementDofs(i, dofs);
      for (int j = 0; j < ir->GetNPoints(); j++)
      {
         const IntegrationPoint &ip = ir->IntPoint(j);
         Tr->SetIntPoint(&ip);
         GetGradient(*Tr,grad);
         exgrad->Eval(vec,*Tr,ip);
         vec-=grad;
         error += ip.weight * Tr->Weight() * (vec * vec);
      }
   }
   return (error < 0.0) ? -sqrt(-error) : sqrt(error);
}

double GridFunction::ComputeCurlError(VectorCoefficient *excurl,
                                      const IntegrationRule *irs[]) const
{
   double error = 0.0;
   const FiniteElement *fe;
   ElementTransformation *Tr;
   Array<int> dofs;
   int intorder;
   int n = CurlDim();
   Vector curl(n);
   Vector vec(n);

   for (int i = 0; i < fes->GetNE(); i++)
   {
      fe = fes->GetFE(i);
      Tr = fes->GetElementTransformation(i);
      intorder = 2*fe->GetOrder() + 3;
      const IntegrationRule *ir;
      if (irs)
      {
         ir = irs[fe->GetGeomType()];
      }
      else
      {
         ir = &(IntRules.Get(fe->GetGeomType(), intorder));
      }
      fes->GetElementDofs(i, dofs);
      for (int j = 0; j < ir->GetNPoints(); j++)
      {
         const IntegrationPoint &ip = ir->IntPoint(j);
         Tr->SetIntPoint(&ip);
         GetCurl(*Tr,curl);
         excurl->Eval(vec,*Tr,ip);
         vec-=curl;
         error += ip.weight * Tr->Weight() * ( vec * vec );
      }
   }

   return (error < 0.0) ? -sqrt(-error) : sqrt(error);
}

double GridFunction::ComputeDivError(
   Coefficient *exdiv, const IntegrationRule *irs[]) const
{
   double error = 0.0, a;
   const FiniteElement *fe;
   ElementTransformation *Tr;
   Array<int> dofs;
   int intorder;

   for (int i = 0; i < fes->GetNE(); i++)
   {
      fe = fes->GetFE(i);
      Tr = fes->GetElementTransformation(i);
      intorder = 2*fe->GetOrder() + 3;
      const IntegrationRule *ir;
      if (irs)
      {
         ir = irs[fe->GetGeomType()];
      }
      else
      {
         ir = &(IntRules.Get(fe->GetGeomType(), intorder));
      }
      fes->GetElementDofs(i, dofs);
      for (int j = 0; j < ir->GetNPoints(); j++)
      {
         const IntegrationPoint &ip = ir->IntPoint(j);
         Tr->SetIntPoint (&ip);
         a = GetDivergence(*Tr) - exdiv->Eval(*Tr, ip);
         error += ip.weight * Tr->Weight() * a * a;
      }
   }

   return (error < 0.0) ? -sqrt(-error) : sqrt(error);
}

double GridFunction::ComputeDGFaceJumpError(Coefficient *exsol,
                                            Coefficient *ell_coeff,
                                            class JumpScaling jump_scaling,
                                            const IntegrationRule *irs[])  const
{
   int fdof, intorder, k;
   Mesh *mesh;
   const FiniteElement *fe;
   ElementTransformation *transf;
   FaceElementTransformations *face_elem_transf;
   Vector shape, el_dofs, err_val, ell_coeff_val;
   Array<int> vdofs;
   IntegrationPoint eip;
   double error = 0.0;

   mesh = fes->GetMesh();

   for (int i = 0; i < mesh->GetNumFaces(); i++)
   {
      int i1, i2;
      mesh->GetFaceElements(i, &i1, &i2);
      double h = mesh->GetElementSize(i1);
      intorder = fes->GetFE(i1)->GetOrder();
      if (i2 >= 0)
      {
         if ( (k = fes->GetFE(i2)->GetOrder()) > intorder )
         {
            intorder = k;
         }
         h = std::min(h, mesh->GetElementSize(i2));
      }
      int p = intorder;
      intorder = 2 * intorder;  // <-------------
      face_elem_transf = mesh->GetFaceElementTransformations(i, 5);
      const IntegrationRule *ir;
      if (irs)
      {
         ir = irs[face_elem_transf->GetGeometryType()];
      }
      else
      {
         ir = &(IntRules.Get(face_elem_transf->GetGeometryType(), intorder));
      }
      err_val.SetSize(ir->GetNPoints());
      ell_coeff_val.SetSize(ir->GetNPoints());
      // side 1
      transf = face_elem_transf->Elem1;
      fe = fes->GetFE(i1);
      fdof = fe->GetDof();
      fes->GetElementVDofs(i1, vdofs);
      shape.SetSize(fdof);
      el_dofs.SetSize(fdof);
      for (k = 0; k < fdof; k++)
         if (vdofs[k] >= 0)
         {
            el_dofs(k) =   (*this)(vdofs[k]);
         }
         else
         {
            el_dofs(k) = - (*this)(-1-vdofs[k]);
         }
      for (int j = 0; j < ir->GetNPoints(); j++)
      {
         face_elem_transf->Loc1.Transform(ir->IntPoint(j), eip);
         fe->CalcShape(eip, shape);
         transf->SetIntPoint(&eip);
         ell_coeff_val(j) = ell_coeff->Eval(*transf, eip);
         err_val(j) = exsol->Eval(*transf, eip) - (shape * el_dofs);
      }
      if (i2 >= 0)
      {
         // side 2
         face_elem_transf = mesh->GetFaceElementTransformations(i, 10);
         transf = face_elem_transf->Elem2;
         fe = fes->GetFE(i2);
         fdof = fe->GetDof();
         fes->GetElementVDofs(i2, vdofs);
         shape.SetSize(fdof);
         el_dofs.SetSize(fdof);
         for (k = 0; k < fdof; k++)
            if (vdofs[k] >= 0)
            {
               el_dofs(k) =   (*this)(vdofs[k]);
            }
            else
            {
               el_dofs(k) = - (*this)(-1-vdofs[k]);
            }
         for (int j = 0; j < ir->GetNPoints(); j++)
         {
            face_elem_transf->Loc2.Transform(ir->IntPoint(j), eip);
            fe->CalcShape(eip, shape);
            transf->SetIntPoint(&eip);
            ell_coeff_val(j) += ell_coeff->Eval(*transf, eip);
            ell_coeff_val(j) *= 0.5;
            err_val(j) -= (exsol->Eval(*transf, eip) - (shape * el_dofs));
         }
      }
      face_elem_transf = mesh->GetFaceElementTransformations(i, 16);
      transf = face_elem_transf;
      for (int j = 0; j < ir->GetNPoints(); j++)
      {
         const IntegrationPoint &ip = ir->IntPoint(j);
         transf->SetIntPoint(&ip);
         double nu = jump_scaling.Eval(h, p);
         error += (ip.weight * nu * ell_coeff_val(j) *
                   transf->Weight() *
                   err_val(j) * err_val(j));
      }
   }

   return (error < 0.0) ? -sqrt(-error) : sqrt(error);
}

double GridFunction::ComputeDGFaceJumpError(Coefficient *exsol,
                                            Coefficient *ell_coeff,
                                            double Nu,
                                            const IntegrationRule *irs[])  const
{
   return ComputeDGFaceJumpError(
             exsol, ell_coeff, {Nu, JumpScaling::ONE_OVER_H}, irs);
}

double GridFunction::ComputeH1Error(Coefficient *exsol,
                                    VectorCoefficient *exgrad,
                                    Coefficient *ell_coef, double Nu,
                                    int norm_type) const
{
   double error1 = 0.0;
   double error2 = 0.0;
   if (norm_type & 1) { error1 = GridFunction::ComputeGradError(exgrad); }
   if (norm_type & 2)
   {
      error2 = GridFunction::ComputeDGFaceJumpError(
                  exsol, ell_coef, {Nu, JumpScaling::ONE_OVER_H});
   }

   return sqrt(error1 * error1 + error2 * error2);
}

double GridFunction::ComputeH1Error(Coefficient *exsol,
                                    VectorCoefficient *exgrad,
                                    const IntegrationRule *irs[]) const
{
   double L2error = GridFunction::ComputeLpError(2.0,*exsol,NULL,irs);
   double GradError = GridFunction::ComputeGradError(exgrad,irs);
   return sqrt(L2error*L2error + GradError*GradError);
}

double GridFunction::ComputeHDivError(VectorCoefficient *exsol,
                                      Coefficient *exdiv,
                                      const IntegrationRule *irs[]) const
{
   double L2error = GridFunction::ComputeLpError(2.0,*exsol,NULL,NULL,irs);
   double DivError = GridFunction::ComputeDivError(exdiv,irs);
   return sqrt(L2error*L2error + DivError*DivError);
}

double GridFunction::ComputeHCurlError(VectorCoefficient *exsol,
                                       VectorCoefficient *excurl,
                                       const IntegrationRule *irs[]) const
{
   double L2error = GridFunction::ComputeLpError(2.0,*exsol,NULL,NULL,irs);
   double CurlError = GridFunction::ComputeCurlError(excurl,irs);
   return sqrt(L2error*L2error + CurlError*CurlError);
}

double GridFunction::ComputeMaxError(
   Coefficient *exsol[], const IntegrationRule *irs[]) const
{
   double error = 0.0, a;
   const FiniteElement *fe;
   ElementTransformation *transf;
   Vector shape;
   Array<int> vdofs;
   int fdof, d, i, intorder, j, k;

   for (i = 0; i < fes->GetNE(); i++)
   {
      fe = fes->GetFE(i);
      fdof = fe->GetDof();
      transf = fes->GetElementTransformation(i);
      shape.SetSize(fdof);
      intorder = 2*fe->GetOrder() + 3; // <----------
      const IntegrationRule *ir;
      if (irs)
      {
         ir = irs[fe->GetGeomType()];
      }
      else
      {
         ir = &(IntRules.Get(fe->GetGeomType(), intorder));
      }
      fes->GetElementVDofs(i, vdofs);
      for (j = 0; j < ir->GetNPoints(); j++)
      {
         const IntegrationPoint &ip = ir->IntPoint(j);
         fe->CalcShape(ip, shape);
         transf->SetIntPoint(&ip);
         for (d = 0; d < fes->GetVDim(); d++)
         {
            a = 0;
            for (k = 0; k < fdof; k++)
               if (vdofs[fdof*d+k] >= 0)
               {
                  a += (*this)(vdofs[fdof*d+k]) * shape(k);
               }
               else
               {
                  a -= (*this)(-1-vdofs[fdof*d+k]) * shape(k);
               }
            a -= exsol[d]->Eval(*transf, ip);
            a = fabs(a);
            if (error < a)
            {
               error = a;
            }
         }
      }
   }
   return error;
}

double GridFunction::ComputeW11Error(
   Coefficient *exsol, VectorCoefficient *exgrad, int norm_type,
   Array<int> *elems, const IntegrationRule *irs[]) const
{
   // assuming vdim is 1
   int i, fdof, dim, intorder, j, k;
   Mesh *mesh;
   const FiniteElement *fe;
   ElementTransformation *transf;
   Vector e_grad, a_grad, shape, el_dofs, err_val, ell_coeff_val;
   DenseMatrix dshape, dshapet, Jinv;
   Array<int> vdofs;
   double a, error = 0.0;

   mesh = fes->GetMesh();
   dim = mesh->Dimension();
   e_grad.SetSize(dim);
   a_grad.SetSize(dim);
   Jinv.SetSize(dim);

   if (norm_type & 1) // L_1 norm
      for (i = 0; i < mesh->GetNE(); i++)
      {
         if (elems != NULL && (*elems)[i] == 0) { continue; }
         fe = fes->GetFE(i);
         fdof = fe->GetDof();
         transf = fes->GetElementTransformation(i);
         el_dofs.SetSize(fdof);
         shape.SetSize(fdof);
         intorder = 2*fe->GetOrder() + 1; // <----------
         const IntegrationRule *ir;
         if (irs)
         {
            ir = irs[fe->GetGeomType()];
         }
         else
         {
            ir = &(IntRules.Get(fe->GetGeomType(), intorder));
         }
         fes->GetElementVDofs(i, vdofs);
         for (k = 0; k < fdof; k++)
            if (vdofs[k] >= 0)
            {
               el_dofs(k) = (*this)(vdofs[k]);
            }
            else
            {
               el_dofs(k) = -(*this)(-1-vdofs[k]);
            }
         for (j = 0; j < ir->GetNPoints(); j++)
         {
            const IntegrationPoint &ip = ir->IntPoint(j);
            fe->CalcShape(ip, shape);
            transf->SetIntPoint(&ip);
            a = (el_dofs * shape) - (exsol->Eval(*transf, ip));
            error += ip.weight * transf->Weight() * fabs(a);
         }
      }

   if (norm_type & 2) // W^1_1 seminorm
      for (i = 0; i < mesh->GetNE(); i++)
      {
         if (elems != NULL && (*elems)[i] == 0) { continue; }
         fe = fes->GetFE(i);
         fdof = fe->GetDof();
         transf = mesh->GetElementTransformation(i);
         el_dofs.SetSize(fdof);
         dshape.SetSize(fdof, dim);
         dshapet.SetSize(fdof, dim);
         intorder = 2*fe->GetOrder() + 1; // <----------
         const IntegrationRule *ir;
         if (irs)
         {
            ir = irs[fe->GetGeomType()];
         }
         else
         {
            ir = &(IntRules.Get(fe->GetGeomType(), intorder));
         }
         fes->GetElementVDofs(i, vdofs);
         for (k = 0; k < fdof; k++)
            if (vdofs[k] >= 0)
            {
               el_dofs(k) = (*this)(vdofs[k]);
            }
            else
            {
               el_dofs(k) = -(*this)(-1-vdofs[k]);
            }
         for (j = 0; j < ir->GetNPoints(); j++)
         {
            const IntegrationPoint &ip = ir->IntPoint(j);
            fe->CalcDShape(ip, dshape);
            transf->SetIntPoint(&ip);
            exgrad->Eval(e_grad, *transf, ip);
            CalcInverse(transf->Jacobian(), Jinv);
            Mult(dshape, Jinv, dshapet);
            dshapet.MultTranspose(el_dofs, a_grad);
            e_grad -= a_grad;
            error += ip.weight * transf->Weight() * e_grad.Norml1();
         }
      }

   return error;
}

double GridFunction::ComputeLpError(const double p, Coefficient &exsol,
                                    Coefficient *weight,
                                    const IntegrationRule *irs[]) const
{
   double error = 0.0;
   const FiniteElement *fe;
   ElementTransformation *T;
   Vector vals;

   for (int i = 0; i < fes->GetNE(); i++)
   {
      fe = fes->GetFE(i);
      const IntegrationRule *ir;
      if (irs)
      {
         ir = irs[fe->GetGeomType()];
      }
      else
      {
         int intorder = 2*fe->GetOrder() + 3; // <----------
         ir = &(IntRules.Get(fe->GetGeomType(), intorder));
      }
      GetValues(i, *ir, vals);
      T = fes->GetElementTransformation(i);
      for (int j = 0; j < ir->GetNPoints(); j++)
      {
         const IntegrationPoint &ip = ir->IntPoint(j);
         T->SetIntPoint(&ip);
         double err = fabs(vals(j) - exsol.Eval(*T, ip));
         if (p < infinity())
         {
            err = pow(err, p);
            if (weight)
            {
               err *= weight->Eval(*T, ip);
            }
            error += ip.weight * T->Weight() * err;
         }
         else
         {
            if (weight)
            {
               err *= weight->Eval(*T, ip);
            }
            error = std::max(error, err);
         }
      }
   }

   if (p < infinity())
   {
      // negative quadrature weights may cause the error to be negative
      if (error < 0.)
      {
         error = -pow(-error, 1./p);
      }
      else
      {
         error = pow(error, 1./p);
      }
   }

   return error;
}

void GridFunction::ComputeElementLpErrors(const double p, Coefficient &exsol,
                                          Vector &error,
                                          Coefficient *weight,
                                          const IntegrationRule *irs[]) const
{
   MFEM_ASSERT(error.Size() == fes->GetNE(),
               "Incorrect size for result vector");

   error = 0.0;
   const FiniteElement *fe;
   ElementTransformation *T;
   Vector vals;

   for (int i = 0; i < fes->GetNE(); i++)
   {
      fe = fes->GetFE(i);
      const IntegrationRule *ir;
      if (irs)
      {
         ir = irs[fe->GetGeomType()];
      }
      else
      {
         int intorder = 2*fe->GetOrder() + 3; // <----------
         ir = &(IntRules.Get(fe->GetGeomType(), intorder));
      }
      GetValues(i, *ir, vals);
      T = fes->GetElementTransformation(i);
      for (int j = 0; j < ir->GetNPoints(); j++)
      {
         const IntegrationPoint &ip = ir->IntPoint(j);
         T->SetIntPoint(&ip);
         double err = fabs(vals(j) - exsol.Eval(*T, ip));
         if (p < infinity())
         {
            err = pow(err, p);
            if (weight)
            {
               err *= weight->Eval(*T, ip);
            }
            error[i] += ip.weight * T->Weight() * err;
         }
         else
         {
            if (weight)
            {
               err *= weight->Eval(*T, ip);
            }
            error[i] = std::max(error[i], err);
         }
      }
      if (p < infinity())
      {
         // negative quadrature weights may cause the error to be negative
         if (error[i] < 0.)
         {
            error[i] = -pow(-error[i], 1./p);
         }
         else
         {
            error[i] = pow(error[i], 1./p);
         }
      }
   }
}

double GridFunction::ComputeLpError(const double p, VectorCoefficient &exsol,
                                    Coefficient *weight,
                                    VectorCoefficient *v_weight,
                                    const IntegrationRule *irs[]) const
{
   double error = 0.0;
   const FiniteElement *fe;
   ElementTransformation *T;
   DenseMatrix vals, exact_vals;
   Vector loc_errs;

   for (int i = 0; i < fes->GetNE(); i++)
   {
      fe = fes->GetFE(i);
      const IntegrationRule *ir;
      if (irs)
      {
         ir = irs[fe->GetGeomType()];
      }
      else
      {
         int intorder = 2*fe->GetOrder() + 3; // <----------
         ir = &(IntRules.Get(fe->GetGeomType(), intorder));
      }
      T = fes->GetElementTransformation(i);
      GetVectorValues(*T, *ir, vals);
      exsol.Eval(exact_vals, *T, *ir);
      vals -= exact_vals;
      loc_errs.SetSize(vals.Width());
      if (!v_weight)
      {
         // compute the lengths of the errors at the integration points
         // thus the vector norm is rotationally invariant
         vals.Norm2(loc_errs);
      }
      else
      {
         v_weight->Eval(exact_vals, *T, *ir);
         // column-wise dot product of the vector error (in vals) and the
         // vector weight (in exact_vals)
         for (int j = 0; j < vals.Width(); j++)
         {
            double err = 0.0;
            for (int d = 0; d < vals.Height(); d++)
            {
               err += vals(d,j)*exact_vals(d,j);
            }
            loc_errs(j) = fabs(err);
         }
      }
      for (int j = 0; j < ir->GetNPoints(); j++)
      {
         const IntegrationPoint &ip = ir->IntPoint(j);
         T->SetIntPoint(&ip);
         double err = loc_errs(j);
         if (p < infinity())
         {
            err = pow(err, p);
            if (weight)
            {
               err *= weight->Eval(*T, ip);
            }
            error += ip.weight * T->Weight() * err;
         }
         else
         {
            if (weight)
            {
               err *= weight->Eval(*T, ip);
            }
            error = std::max(error, err);
         }
      }
   }

   if (p < infinity())
   {
      // negative quadrature weights may cause the error to be negative
      if (error < 0.)
      {
         error = -pow(-error, 1./p);
      }
      else
      {
         error = pow(error, 1./p);
      }
   }

   return error;
}

void GridFunction::ComputeElementLpErrors(const double p,
                                          VectorCoefficient &exsol,
                                          Vector &error,
                                          Coefficient *weight,
                                          VectorCoefficient *v_weight,
                                          const IntegrationRule *irs[]) const
{
   MFEM_ASSERT(error.Size() == fes->GetNE(),
               "Incorrect size for result vector");

   error = 0.0;
   const FiniteElement *fe;
   ElementTransformation *T;
   DenseMatrix vals, exact_vals;
   Vector loc_errs;

   for (int i = 0; i < fes->GetNE(); i++)
   {
      fe = fes->GetFE(i);
      const IntegrationRule *ir;
      if (irs)
      {
         ir = irs[fe->GetGeomType()];
      }
      else
      {
         int intorder = 2*fe->GetOrder() + 3; // <----------
         ir = &(IntRules.Get(fe->GetGeomType(), intorder));
      }
      T = fes->GetElementTransformation(i);
      GetVectorValues(*T, *ir, vals);
      exsol.Eval(exact_vals, *T, *ir);
      vals -= exact_vals;
      loc_errs.SetSize(vals.Width());
      if (!v_weight)
      {
         // compute the lengths of the errors at the integration points thus the
         // vector norm is rotationally invariant
         vals.Norm2(loc_errs);
      }
      else
      {
         v_weight->Eval(exact_vals, *T, *ir);
         // column-wise dot product of the vector error (in vals) and the vector
         // weight (in exact_vals)
         for (int j = 0; j < vals.Width(); j++)
         {
            double err = 0.0;
            for (int d = 0; d < vals.Height(); d++)
            {
               err += vals(d,j)*exact_vals(d,j);
            }
            loc_errs(j) = fabs(err);
         }
      }
      for (int j = 0; j < ir->GetNPoints(); j++)
      {
         const IntegrationPoint &ip = ir->IntPoint(j);
         T->SetIntPoint(&ip);
         double err = loc_errs(j);
         if (p < infinity())
         {
            err = pow(err, p);
            if (weight)
            {
               err *= weight->Eval(*T, ip);
            }
            error[i] += ip.weight * T->Weight() * err;
         }
         else
         {
            if (weight)
            {
               err *= weight->Eval(*T, ip);
            }
            error[i] = std::max(error[i], err);
         }
      }
      if (p < infinity())
      {
         // negative quadrature weights may cause the error to be negative
         if (error[i] < 0.)
         {
            error[i] = -pow(-error[i], 1./p);
         }
         else
         {
            error[i] = pow(error[i], 1./p);
         }
      }
   }
}

GridFunction & GridFunction::operator=(double value)
{
   Vector::operator=(value);
   return *this;
}

GridFunction & GridFunction::operator=(const Vector &v)
{
   MFEM_ASSERT(fes && v.Size() == fes->GetVSize(), "");
   Vector::operator=(v);
   return *this;
}

void GridFunction::Save(std::ostream &out) const
{
   fes->Save(out);
   out << '\n';
#if 0
   // Testing: write NURBS GridFunctions using "NURBS_patches" format.
   if (fes->GetNURBSext())
   {
      out << "NURBS_patches\n";
      fes->GetNURBSext()->PrintSolution(*this, out);
      out.flush();
      return;
   }
#endif
   if (fes->GetOrdering() == Ordering::byNODES)
   {
      Vector::Print(out, 1);
   }
   else
   {
      Vector::Print(out, fes->GetVDim());
   }
   out.flush();
}

void GridFunction::Save(const char *fname, int precision) const
{
   ofstream ofs(fname);
   ofs.precision(precision);
   Save(ofs);
}

#ifdef MFEM_USE_ADIOS2
void GridFunction::Save(adios2stream &out,
                        const std::string& variable_name,
                        const adios2stream::data_type type) const
{
   out.Save(*this, variable_name, type);
}
#endif

void GridFunction::SaveVTK(std::ostream &out, const std::string &field_name,
                           int ref)
{
   Mesh *mesh = fes->GetMesh();
   RefinedGeometry *RefG;
   Vector val;
   DenseMatrix vval, pmat;
   int vec_dim = VectorDim();

   if (vec_dim == 1)
   {
      // scalar data
      out << "SCALARS " << field_name << " double 1\n"
          << "LOOKUP_TABLE default\n";
      for (int i = 0; i < mesh->GetNE(); i++)
      {
         RefG = GlobGeometryRefiner.Refine(
                   mesh->GetElementBaseGeometry(i), ref, 1);

         GetValues(i, RefG->RefPts, val, pmat);

         for (int j = 0; j < val.Size(); j++)
         {
            out << val(j) << '\n';
         }
      }
   }
   else if ( (vec_dim == 2 || vec_dim == 3) && mesh->SpaceDimension() > 1)
   {
      // vector data
      out << "VECTORS " << field_name << " double\n";
      for (int i = 0; i < mesh->GetNE(); i++)
      {
         RefG = GlobGeometryRefiner.Refine(
                   mesh->GetElementBaseGeometry(i), ref, 1);

         // GetVectorValues(i, RefG->RefPts, vval, pmat);
         ElementTransformation * T = mesh->GetElementTransformation(i);
         GetVectorValues(*T, RefG->RefPts, vval, &pmat);

         for (int j = 0; j < vval.Width(); j++)
         {
            out << vval(0, j) << ' ' << vval(1, j) << ' ';
            if (vval.Height() == 2)
            {
               out << 0.0;
            }
            else
            {
               out << vval(2, j);
            }
            out << '\n';
         }
      }
   }
   else
   {
      // other data: save the components as separate scalars
      for (int vd = 0; vd < vec_dim; vd++)
      {
         out << "SCALARS " << field_name << vd << " double 1\n"
             << "LOOKUP_TABLE default\n";
         for (int i = 0; i < mesh->GetNE(); i++)
         {
            RefG = GlobGeometryRefiner.Refine(
                      mesh->GetElementBaseGeometry(i), ref, 1);

            GetValues(i, RefG->RefPts, val, pmat, vd + 1);

            for (int j = 0; j < val.Size(); j++)
            {
               out << val(j) << '\n';
            }
         }
      }
   }
   out.flush();
}

void GridFunction::SaveSTLTri(std::ostream &out, double p1[], double p2[],
                              double p3[])
{
   double v1[3] = { p2[0] - p1[0], p2[1] - p1[1], p2[2] - p1[2] };
   double v2[3] = { p3[0] - p1[0], p3[1] - p1[1], p3[2] - p1[2] };
   double n[] = {  v1[1] * v2[2] - v1[2] * v2[1],
                   v1[2] * v2[0] - v1[0] * v2[2],
                   v1[0] * v2[1] - v1[1] * v2[0]
                };
   double rl = 1.0 / sqrt(n[0] * n[0] + n[1] * n[1] + n[2] * n[2]);
   n[0] *= rl; n[1] *= rl; n[2] *= rl;

   out << " facet normal " << n[0] << ' ' << n[1] << ' ' << n[2]
       << "\n  outer loop"
       << "\n   vertex " << p1[0] << ' ' << p1[1] << ' ' << p1[2]
       << "\n   vertex " << p2[0] << ' ' << p2[1] << ' ' << p2[2]
       << "\n   vertex " << p3[0] << ' ' << p3[1] << ' ' << p3[2]
       << "\n  endloop\n endfacet\n";
}

void GridFunction::SaveSTL(std::ostream &out, int TimesToRefine)
{
   Mesh *mesh = fes->GetMesh();

   if (mesh->Dimension() != 2)
   {
      return;
   }

   int i, j, k, l, n;
   DenseMatrix pointmat;
   Vector values;
   RefinedGeometry * RefG;
   double pts[4][3], bbox[3][2];

   out << "solid GridFunction\n";

   bbox[0][0] = bbox[0][1] = bbox[1][0] = bbox[1][1] =
                                             bbox[2][0] = bbox[2][1] = 0.0;
   for (i = 0; i < mesh->GetNE(); i++)
   {
      Geometry::Type geom = mesh->GetElementBaseGeometry(i);
      RefG = GlobGeometryRefiner.Refine(geom, TimesToRefine);
      GetValues(i, RefG->RefPts, values, pointmat);
      Array<int> &RG = RefG->RefGeoms;
      n = Geometries.NumBdr(geom);
      for (k = 0; k < RG.Size()/n; k++)
      {
         for (j = 0; j < n; j++)
         {
            l = RG[n*k+j];
            pts[j][0] = pointmat(0,l);
            pts[j][1] = pointmat(1,l);
            pts[j][2] = values(l);
         }

         if (n == 3)
         {
            SaveSTLTri(out, pts[0], pts[1], pts[2]);
         }
         else
         {
            SaveSTLTri(out, pts[0], pts[1], pts[2]);
            SaveSTLTri(out, pts[0], pts[2], pts[3]);
         }
      }

      if (i == 0)
      {
         bbox[0][0] = pointmat(0,0);
         bbox[0][1] = pointmat(0,0);
         bbox[1][0] = pointmat(1,0);
         bbox[1][1] = pointmat(1,0);
         bbox[2][0] = values(0);
         bbox[2][1] = values(0);
      }

      for (j = 0; j < values.Size(); j++)
      {
         if (bbox[0][0] > pointmat(0,j))
         {
            bbox[0][0] = pointmat(0,j);
         }
         if (bbox[0][1] < pointmat(0,j))
         {
            bbox[0][1] = pointmat(0,j);
         }
         if (bbox[1][0] > pointmat(1,j))
         {
            bbox[1][0] = pointmat(1,j);
         }
         if (bbox[1][1] < pointmat(1,j))
         {
            bbox[1][1] = pointmat(1,j);
         }
         if (bbox[2][0] > values(j))
         {
            bbox[2][0] = values(j);
         }
         if (bbox[2][1] < values(j))
         {
            bbox[2][1] = values(j);
         }
      }
   }

   mfem::out << "[xmin,xmax] = [" << bbox[0][0] << ',' << bbox[0][1] << "]\n"
             << "[ymin,ymax] = [" << bbox[1][0] << ',' << bbox[1][1] << "]\n"
             << "[zmin,zmax] = [" << bbox[2][0] << ',' << bbox[2][1] << ']'
             << endl;

   out << "endsolid GridFunction" << endl;
}

std::ostream &operator<<(std::ostream &out, const GridFunction &sol)
{
   sol.Save(out);
   return out;
}

void GridFunction::LegacyNCReorder()
{
   const Mesh* mesh = fes->GetMesh();
   MFEM_ASSERT(mesh->Nonconforming(), "");

   // get the mapping (old_vertex_index -> new_vertex_index)
   Array<int> new_vertex, old_vertex;
   mesh->ncmesh->LegacyToNewVertexOrdering(new_vertex);
   MFEM_ASSERT(new_vertex.Size() == mesh->GetNV(), "");

   // get the mapping (new_vertex_index -> old_vertex_index)
   old_vertex.SetSize(new_vertex.Size());
   for (int i = 0; i < new_vertex.Size(); i++)
   {
      old_vertex[new_vertex[i]] = i;
   }

   Vector tmp = *this;

   // reorder vertex DOFs
   Array<int> old_vdofs, new_vdofs;
   for (int i = 0; i < mesh->GetNV(); i++)
   {
      fes->GetVertexVDofs(i, old_vdofs);
      fes->GetVertexVDofs(new_vertex[i], new_vdofs);

      for (int j = 0; j < new_vdofs.Size(); j++)
      {
         tmp(new_vdofs[j]) = (*this)(old_vdofs[j]);
      }
   }

   // reorder edge DOFs -- edge orientation has changed too
   Array<int> dofs, ev;
   for (int i = 0; i < mesh->GetNEdges(); i++)
   {
      mesh->GetEdgeVertices(i, ev);
      if (old_vertex[ev[0]] > old_vertex[ev[1]])
      {
         const int *ind = fec->DofOrderForOrientation(Geometry::SEGMENT, -1);

         fes->GetEdgeInteriorDofs(i, dofs);
         for (int k = 0; k < dofs.Size(); k++)
         {
            int new_dof = dofs[k];
            int old_dof = dofs[(ind[k] < 0) ? -1-ind[k] : ind[k]];

            for (int j = 0; j < fes->GetVDim(); j++)
            {
               int new_vdof = fes->DofToVDof(new_dof, j);
               int old_vdof = fes->DofToVDof(old_dof, j);

               double sign = (ind[k] < 0) ? -1.0 : 1.0;
               tmp(new_vdof) = sign * (*this)(old_vdof);
            }
         }
      }
   }

   Vector::Swap(tmp);
}


QuadratureFunction::QuadratureFunction(Mesh *mesh, std::istream &in)
{
   const char *msg = "invalid input stream";
   string ident;

   qspace = new QuadratureSpace(mesh, in);
   own_qspace = true;

   in >> ident; MFEM_VERIFY(ident == "VDim:", msg);
   in >> vdim;

   Load(in, vdim*qspace->GetSize());
}

QuadratureFunction & QuadratureFunction::operator=(double value)
{
   Vector::operator=(value);
   return *this;
}

QuadratureFunction & QuadratureFunction::operator=(const Vector &v)
{
   MFEM_ASSERT(qspace && v.Size() == this->Size(), "");
   Vector::operator=(v);
   return *this;
}

QuadratureFunction & QuadratureFunction::operator=(const QuadratureFunction &v)
{
   return this->operator=((const Vector &)v);
}

void QuadratureFunction::Save(std::ostream &out) const
{
   qspace->Save(out);
   out << "VDim: " << vdim << '\n'
       << '\n';
   Vector::Print(out, vdim);
   out.flush();
}

std::ostream &operator<<(std::ostream &out, const QuadratureFunction &qf)
{
   qf.Save(out);
   return out;
}


double ZZErrorEstimator(BilinearFormIntegrator &blfi,
                        GridFunction &u,
                        GridFunction &flux, Vector &error_estimates,
                        Array<int>* aniso_flags,
                        int with_subdomains,
                        bool with_coeff)
{
   FiniteElementSpace *ufes = u.FESpace();
   FiniteElementSpace *ffes = flux.FESpace();
   ElementTransformation *Transf;

   int dim = ufes->GetMesh()->Dimension();
   int nfe = ufes->GetNE();

   Array<int> udofs;
   Array<int> fdofs;
   Vector ul, fl, fla, d_xyz;

   error_estimates.SetSize(nfe);
   if (aniso_flags)
   {
      aniso_flags->SetSize(nfe);
      d_xyz.SetSize(dim);
   }

   int nsd = 1;
   if (with_subdomains)
   {
      nsd = ufes->GetMesh()->attributes.Max();
   }

   double total_error = 0.0;
   for (int s = 1; s <= nsd; s++)
   {
      // This calls the parallel version when u is a ParGridFunction
      u.ComputeFlux(blfi, flux, with_coeff, (with_subdomains ? s : -1));

      for (int i = 0; i < nfe; i++)
      {
         if (with_subdomains && ufes->GetAttribute(i) != s) { continue; }

         ufes->GetElementVDofs(i, udofs);
         ffes->GetElementVDofs(i, fdofs);

         u.GetSubVector(udofs, ul);
         flux.GetSubVector(fdofs, fla);

         Transf = ufes->GetElementTransformation(i);
         blfi.ComputeElementFlux(*ufes->GetFE(i), *Transf, ul,
                                 *ffes->GetFE(i), fl, with_coeff);

         fl -= fla;

         double err = blfi.ComputeFluxEnergy(*ffes->GetFE(i), *Transf, fl,
                                             (aniso_flags ? &d_xyz : NULL));

         error_estimates(i) = std::sqrt(err);
         total_error += err;

         if (aniso_flags)
         {
            double sum = 0;
            for (int k = 0; k < dim; k++)
            {
               sum += d_xyz[k];
            }

            double thresh = 0.15 * 3.0/dim;
            int flag = 0;
            for (int k = 0; k < dim; k++)
            {
               if (d_xyz[k] / sum > thresh) { flag |= (1 << k); }
            }

            (*aniso_flags)[i] = flag;
         }
      }
   }
#ifdef MFEM_USE_MPI
   auto pfes = dynamic_cast<ParFiniteElementSpace*>(ufes);
   if (pfes)
   {
      auto process_local_error = total_error;
      MPI_Allreduce(&process_local_error, &total_error, 1, MPI_DOUBLE,
                    MPI_SUM, pfes->GetComm());
   }
#endif // MFEM_USE_MPI
   return std::sqrt(total_error);
}


double ComputeElementLpDistance(double p, int i,
                                GridFunction& gf1, GridFunction& gf2)
{
   double norm = 0.0;

   FiniteElementSpace *fes1 = gf1.FESpace();
   FiniteElementSpace *fes2 = gf2.FESpace();

   const FiniteElement* fe1 = fes1->GetFE(i);
   const FiniteElement* fe2 = fes2->GetFE(i);

   const IntegrationRule *ir;
   int intorder = 2*std::max(fe1->GetOrder(),fe2->GetOrder()) + 1; // <-------
   ir = &(IntRules.Get(fe1->GetGeomType(), intorder));
   int nip = ir->GetNPoints();
   Vector val1, val2;


   ElementTransformation *T = fes1->GetElementTransformation(i);
   for (int j = 0; j < nip; j++)
   {
      const IntegrationPoint &ip = ir->IntPoint(j);
      T->SetIntPoint(&ip);

      gf1.GetVectorValue(i, ip, val1);
      gf2.GetVectorValue(i, ip, val2);

      val1 -= val2;
      double err = val1.Norml2();
      if (p < infinity())
      {
         err = pow(err, p);
         norm += ip.weight * T->Weight() * err;
      }
      else
      {
         norm = std::max(norm, err);
      }
   }

   if (p < infinity())
   {
      // Negative quadrature weights may cause the norm to be negative
      if (norm < 0.)
      {
         norm = -pow(-norm, 1./p);
      }
      else
      {
         norm = pow(norm, 1./p);
      }
   }

   return norm;
}


double ExtrudeCoefficient::Eval(ElementTransformation &T,
                                const IntegrationPoint &ip)
{
   ElementTransformation *T_in =
      mesh_in->GetElementTransformation(T.ElementNo / n);
   T_in->SetIntPoint(&ip);
   return sol_in.Eval(*T_in, ip);
}


GridFunction *Extrude1DGridFunction(Mesh *mesh, Mesh *mesh2d,
                                    GridFunction *sol, const int ny)
{
   GridFunction *sol2d;

   FiniteElementCollection *solfec2d;
   const char *name = sol->FESpace()->FEColl()->Name();
   string cname = name;
   if (cname == "Linear")
   {
      solfec2d = new LinearFECollection;
   }
   else if (cname == "Quadratic")
   {
      solfec2d = new QuadraticFECollection;
   }
   else if (cname == "Cubic")
   {
      solfec2d = new CubicFECollection;
   }
   else if (!strncmp(name, "H1_", 3))
   {
      solfec2d = new H1_FECollection(atoi(name + 7), 2);
   }
   else if (!strncmp(name, "H1Pos_", 6))
   {
      // use regular (nodal) H1_FECollection
      solfec2d = new H1_FECollection(atoi(name + 10), 2);
   }
   else if (!strncmp(name, "L2_T", 4))
   {
      solfec2d = new L2_FECollection(atoi(name + 10), 2);
   }
   else if (!strncmp(name, "L2_", 3))
   {
      solfec2d = new L2_FECollection(atoi(name + 7), 2);
   }
   else
   {
      mfem::err << "Extrude1DGridFunction : unknown FE collection : "
                << cname << endl;
      return NULL;
   }
   FiniteElementSpace *solfes2d;
   // assuming sol is scalar
   solfes2d = new FiniteElementSpace(mesh2d, solfec2d);
   sol2d = new GridFunction(solfes2d);
   sol2d->MakeOwner(solfec2d);
   {
      GridFunctionCoefficient csol(sol);
      ExtrudeCoefficient c2d(mesh, csol, ny);
      sol2d->ProjectCoefficient(c2d);
   }
   return sol2d;
}

}<|MERGE_RESOLUTION|>--- conflicted
+++ resolved
@@ -1574,30 +1574,13 @@
             DofTransformation * doftrans = fes->GetElementDofs(elNo, dofs);
             Vector loc_data;
             GetSubVector(dofs, loc_data);
-<<<<<<< HEAD
-            DenseMatrix curl_shape(fe->GetDof(), fe->GetCurlDim());
-            fe->CalcPhysCurlShape(T, curl_shape);
-            curl_shape.MultTranspose(loc_data, curl);
-=======
             if (doftrans)
             {
                doftrans->InvTransformPrimal(loc_data);
             }
-            DenseMatrix curl_shape(fe->GetDof(), fe->GetDim() == 3 ? 3 : 1);
-            fe->CalcCurlShape(T.GetIntPoint(), curl_shape);
-            curl.SetSize(curl_shape.Width());
-            if (curl_shape.Width() == 3)
-            {
-               double curl_hat[3];
-               curl_shape.MultTranspose(loc_data, curl_hat);
-               T.Jacobian().Mult(curl_hat, curl);
-            }
-            else
-            {
-               curl_shape.MultTranspose(loc_data, curl);
-            }
-            curl /= T.Weight();
->>>>>>> cb1eaa1b
+            DenseMatrix curl_shape(fe->GetDof(), fe->GetCurlDim());
+            fe->CalcPhysCurlShape(T, curl_shape);
+            curl_shape.MultTranspose(loc_data, curl);
          }
       }
       break;
@@ -2518,6 +2501,8 @@
    Array<int> vdofs;
    Vector vals;
 
+   DofTransformation * doftrans = NULL;
+
    for (i = 0; i < fes->GetNE(); i++)
    {
       if (fes->GetAttribute(i) != attribute)
@@ -2525,9 +2510,13 @@
          continue;
       }
 
-      fes->GetElementVDofs(i, vdofs);
+      doftrans = fes->GetElementVDofs(i, vdofs);
       vals.SetSize(vdofs.Size());
       fes->GetFE(i)->Project(vcoeff, *fes->GetElementTransformation(i), vals);
+      if (doftrans)
+      {
+         doftrans->TransformPrimal(vals);
+      }
       SetSubVector(vdofs, vals);
    }
 }
