// Copyright (c) 2010-2020, Lawrence Livermore National Security, LLC. Produced
// at the Lawrence Livermore National Laboratory. All Rights reserved. See files
// LICENSE and NOTICE for details. LLNL-CODE-806117.
//
// This file is part of the MFEM library. For more information and source code
// availability visit https://mfem.org.
//
// MFEM is free software; you can redistribute it and/or modify it under the
// terms of the BSD-3 license. We welcome feedback and contributions, see file
// CONTRIBUTING.md for details.

// Implementation of GridFunction

#include "gridfunc.hpp"
#include "../mesh/nurbs.hpp"
#include "../general/text.hpp"

#ifdef MFEM_USE_MPI
#include "pfespace.hpp"
#endif

#include <limits>
#include <cstring>
#include <string>
#include <cmath>
#include <iostream>
#include <algorithm>


namespace mfem
{

using namespace std;

GridFunction::GridFunction(Mesh *m, std::istream &input)
   : Vector()
{
   // Grid functions are stored on the device
   UseDevice(true);

   fes = new FiniteElementSpace;
   fec = fes->Load(m, input);

   skip_comment_lines(input, '#');
   istream::int_type next_char = input.peek();
   if (next_char == 'N') // First letter of "NURBS_patches"
   {
      string buff;
      getline(input, buff);
      filter_dos(buff);
      if (buff == "NURBS_patches")
      {
         MFEM_VERIFY(fes->GetNURBSext(),
                     "NURBS_patches requires NURBS FE space");
         fes->GetNURBSext()->LoadSolution(input, *this);
      }
      else
      {
         MFEM_ABORT("unknown section: " << buff);
      }
   }
   else
   {
      Vector::Load(input, fes->GetVSize());
   }
   sequence = fes->GetSequence();
}

GridFunction::GridFunction(Mesh *m, GridFunction *gf_array[], int num_pieces)
{
   UseDevice(true);

   // all GridFunctions must have the same FE collection, vdim, ordering
   int vdim, ordering;

   fes = gf_array[0]->FESpace();
   fec = FiniteElementCollection::New(fes->FEColl()->Name());
   vdim = fes->GetVDim();
   ordering = fes->GetOrdering();
   fes = new FiniteElementSpace(m, fec, vdim, ordering);
   SetSize(fes->GetVSize());

   if (m->NURBSext)
   {
      m->NURBSext->MergeGridFunctions(gf_array, num_pieces, *this);
      return;
   }

   int g_ndofs  = fes->GetNDofs();
   int g_nvdofs = fes->GetNVDofs();
   int g_nedofs = fes->GetNEDofs();
   int g_nfdofs = fes->GetNFDofs();
   int g_nddofs = g_ndofs - (g_nvdofs + g_nedofs + g_nfdofs);
   int vi, ei, fi, di;
   vi = ei = fi = di = 0;
   for (int i = 0; i < num_pieces; i++)
   {
      FiniteElementSpace *l_fes = gf_array[i]->FESpace();
      int l_ndofs  = l_fes->GetNDofs();
      int l_nvdofs = l_fes->GetNVDofs();
      int l_nedofs = l_fes->GetNEDofs();
      int l_nfdofs = l_fes->GetNFDofs();
      int l_nddofs = l_ndofs - (l_nvdofs + l_nedofs + l_nfdofs);
      const double *l_data = gf_array[i]->GetData();
      double *g_data = data;
      if (ordering == Ordering::byNODES)
      {
         for (int d = 0; d < vdim; d++)
         {
            memcpy(g_data+vi, l_data, l_nvdofs*sizeof(double));
            l_data += l_nvdofs;
            g_data += g_nvdofs;
            memcpy(g_data+ei, l_data, l_nedofs*sizeof(double));
            l_data += l_nedofs;
            g_data += g_nedofs;
            memcpy(g_data+fi, l_data, l_nfdofs*sizeof(double));
            l_data += l_nfdofs;
            g_data += g_nfdofs;
            memcpy(g_data+di, l_data, l_nddofs*sizeof(double));
            l_data += l_nddofs;
            g_data += g_nddofs;
         }
      }
      else
      {
         memcpy(g_data+vdim*vi, l_data, vdim*l_nvdofs*sizeof(double));
         l_data += vdim*l_nvdofs;
         g_data += vdim*g_nvdofs;
         memcpy(g_data+vdim*ei, l_data, vdim*l_nedofs*sizeof(double));
         l_data += vdim*l_nedofs;
         g_data += vdim*g_nedofs;
         memcpy(g_data+vdim*fi, l_data, vdim*l_nfdofs*sizeof(double));
         l_data += vdim*l_nfdofs;
         g_data += vdim*g_nfdofs;
         memcpy(g_data+vdim*di, l_data, vdim*l_nddofs*sizeof(double));
         l_data += vdim*l_nddofs;
         g_data += vdim*g_nddofs;
      }
      vi += l_nvdofs;
      ei += l_nedofs;
      fi += l_nfdofs;
      di += l_nddofs;
   }
   sequence = 0;
}

void GridFunction::Destroy()
{
   if (fec)
   {
      delete fes;
      delete fec;
      fec = NULL;
   }
}

void GridFunction::Update()
{
   if (fes->GetSequence() == sequence)
   {
      return; // space and grid function are in sync, no-op
   }
   if (fes->GetSequence() != sequence + 1)
   {
      MFEM_ABORT("Error in update sequence. GridFunction needs to be updated "
                 "right after the space is updated.");
   }
   sequence = fes->GetSequence();

   const Operator *T = fes->GetUpdateOperator();
   if (T)
   {
      Vector old_data;
      old_data.Swap(*this);
      SetSize(T->Height());
      UseDevice(true);
      T->Mult(old_data, *this);
   }
   else
   {
      SetSize(fes->GetVSize());
   }
}

void GridFunction::SetSpace(FiniteElementSpace *f)
{
   if (f != fes) { Destroy(); }
   fes = f;
   SetSize(fes->GetVSize());
   sequence = fes->GetSequence();
}

void GridFunction::MakeRef(FiniteElementSpace *f, double *v)
{
   if (f != fes) { Destroy(); }
   fes = f;
   NewDataAndSize(v, fes->GetVSize());
   sequence = fes->GetSequence();
}

void GridFunction::MakeRef(FiniteElementSpace *f, Vector &v, int v_offset)
{
   MFEM_ASSERT(v.Size() >= v_offset + f->GetVSize(), "");
   if (f != fes) { Destroy(); }
   fes = f;
   v.UseDevice(true);
   this->Vector::MakeRef(v, v_offset, fes->GetVSize());
   sequence = fes->GetSequence();
}

void GridFunction::MakeTRef(FiniteElementSpace *f, double *tv)
{
   if (!f->GetProlongationMatrix())
   {
      MakeRef(f, tv);
      t_vec.NewDataAndSize(tv, size);
   }
   else
   {
      SetSpace(f); // works in parallel
      t_vec.NewDataAndSize(tv, f->GetTrueVSize());
   }
}

void GridFunction::MakeTRef(FiniteElementSpace *f, Vector &tv, int tv_offset)
{
   if (!f->GetProlongationMatrix())
   {
      MakeRef(f, tv, tv_offset);
      t_vec.NewMemoryAndSize(data, size, false);
   }
   else
   {
      MFEM_ASSERT(tv.Size() >= tv_offset + f->GetTrueVSize(), "");
      SetSpace(f); // works in parallel
      tv.UseDevice(true);
      const int tv_size = f->GetTrueVSize();
      t_vec.NewMemoryAndSize(Memory<double>(tv.GetMemory(), tv_offset, tv_size),
                             tv_size, true);
   }
}

void GridFunction::SumFluxAndCount(BilinearFormIntegrator &blfi,
                                   GridFunction &flux,
                                   Array<int>& count,
                                   bool wcoef,
                                   int subdomain)
{
   GridFunction &u = *this;

   ElementTransformation *Transf;

   FiniteElementSpace *ufes = u.FESpace();
   FiniteElementSpace *ffes = flux.FESpace();

   int nfe = ufes->GetNE();
   Array<int> udofs;
   Array<int> fdofs;
   Vector ul, fl;

   flux = 0.0;
   count = 0;

   for (int i = 0; i < nfe; i++)
   {
      if (subdomain >= 0 && ufes->GetAttribute(i) != subdomain)
      {
         continue;
      }

      ufes->GetElementVDofs(i, udofs);
      ffes->GetElementVDofs(i, fdofs);

      u.GetSubVector(udofs, ul);

      Transf = ufes->GetElementTransformation(i);
      blfi.ComputeElementFlux(*ufes->GetFE(i), *Transf, ul,
                              *ffes->GetFE(i), fl, wcoef);

      flux.AddElementVector(fdofs, fl);

      FiniteElementSpace::AdjustVDofs(fdofs);
      for (int j = 0; j < fdofs.Size(); j++)
      {
         count[fdofs[j]]++;
      }
   }
}

void GridFunction::ComputeFlux(BilinearFormIntegrator &blfi,
                               GridFunction &flux, bool wcoef,
                               int subdomain)
{
   Array<int> count(flux.Size());

   SumFluxAndCount(blfi, flux, count, wcoef, subdomain);

   // complete averaging
   for (int i = 0; i < count.Size(); i++)
   {
      if (count[i] != 0) { flux(i) /= count[i]; }
   }
}

int GridFunction::VectorDim() const
{
   const FiniteElement *fe;
   if (!fes->GetNE())
   {
      const FiniteElementCollection *fec = fes->FEColl();
      static const Geometry::Type geoms[3] =
      { Geometry::SEGMENT, Geometry::TRIANGLE, Geometry::TETRAHEDRON };
      fe = fec->FiniteElementForGeometry(geoms[fes->GetMesh()->Dimension()-1]);
   }
   else
   {
      fe = fes->GetFE(0);
   }
   if (!fe || fe->GetRangeType() == FiniteElement::SCALAR)
   {
      return fes->GetVDim();
   }
   return fes->GetVDim()*fes->GetMesh()->SpaceDimension();
}

void GridFunction::GetTrueDofs(Vector &tv) const
{
   const SparseMatrix *R = fes->GetRestrictionMatrix();
   if (!R)
   {
      // R is identity -> make tv a reference to *this
      tv.MakeRef(const_cast<GridFunction &>(*this), 0, size);
   }
   else
   {
      tv.SetSize(R->Height());
      R->Mult(*this, tv);
   }
}

void GridFunction::SetFromTrueDofs(const Vector &tv)
{
   MFEM_ASSERT(tv.Size() == fes->GetTrueVSize(), "invalid input");
   const SparseMatrix *cP = fes->GetConformingProlongation();
   if (!cP)
   {
      *this = tv; // no real copy if 'tv' and '*this' use the same data
   }
   else
   {
      cP->Mult(tv, *this);
   }
}

void GridFunction::GetNodalValues(int i, Array<double> &nval, int vdim) const
{
   Array<int> vdofs;

   int k;

   fes->GetElementVDofs(i, vdofs);
   const FiniteElement *FElem = fes->GetFE(i);
   const IntegrationRule *ElemVert =
      Geometries.GetVertices(FElem->GetGeomType());
   int dof = FElem->GetDof();
   int n = ElemVert->GetNPoints();
   nval.SetSize(n);
   vdim--;
   Vector loc_data;
   GetSubVector(vdofs, loc_data);

   if (FElem->GetRangeType() == FiniteElement::SCALAR)
   {
      MFEM_ASSERT(FElem->GetMapType() == FiniteElement::VALUE,
                  "invalid FE map type");
      Vector shape(dof);
      for (k = 0; k < n; k++)
      {
         FElem->CalcShape(ElemVert->IntPoint(k), shape);
         nval[k] = shape * ((const double *)loc_data + dof * vdim);
      }
   }
   else
   {
      ElementTransformation *Tr = fes->GetElementTransformation(i);
      DenseMatrix vshape(dof, FElem->GetDim());
      for (k = 0; k < n; k++)
      {
         Tr->SetIntPoint(&ElemVert->IntPoint(k));
         FElem->CalcVShape(*Tr, vshape);
         nval[k] = loc_data * (&vshape(0,vdim));
      }
   }
}

double GridFunction::GetValue(int i, const IntegrationPoint &ip, int vdim)
const
{
   Array<int> dofs;
   fes->GetElementDofs(i, dofs);
   fes->DofsToVDofs(vdim-1, dofs);
   Vector DofVal(dofs.Size()), LocVec;
   const FiniteElement *fe = fes->GetFE(i);
   if (fe->GetMapType() == FiniteElement::VALUE)
   {
      fe->CalcShape(ip, DofVal);
   }
   else
   {
      ElementTransformation *Tr = fes->GetElementTransformation(i);
      Tr->SetIntPoint(&ip);
      fe->CalcPhysShape(*Tr, DofVal);
   }
   GetSubVector(dofs, LocVec);

   return (DofVal * LocVec);
}

void GridFunction::GetVectorValue(int i, const IntegrationPoint &ip,
                                  Vector &val) const
{
   const FiniteElement *FElem = fes->GetFE(i);
   int dof = FElem->GetDof();
   Array<int> vdofs;
   fes->GetElementVDofs(i, vdofs);
   Vector loc_data;
   GetSubVector(vdofs, loc_data);
   if (FElem->GetRangeType() == FiniteElement::SCALAR)
   {
      Vector shape(dof);
      if (FElem->GetMapType() == FiniteElement::VALUE)
      {
         FElem->CalcShape(ip, shape);
      }
      else
      {
         ElementTransformation *Tr = fes->GetElementTransformation(i);
         Tr->SetIntPoint(&ip);
         FElem->CalcPhysShape(*Tr, shape);
      }
      int vdim = fes->GetVDim();
      val.SetSize(vdim);
      for (int k = 0; k < vdim; k++)
      {
         val(k) = shape * ((const double *)loc_data + dof * k);
      }
   }
   else
   {
      int spaceDim = fes->GetMesh()->SpaceDimension();
      DenseMatrix vshape(dof, spaceDim);
      ElementTransformation *Tr = fes->GetElementTransformation(i);
      Tr->SetIntPoint(&ip);
      FElem->CalcVShape(*Tr, vshape);
      val.SetSize(spaceDim);
      vshape.MultTranspose(loc_data, val);
   }
}

void GridFunction::GetValues(int i, const IntegrationRule &ir, Vector &vals,
                             int vdim)
const
{
   Array<int> dofs;
   int n = ir.GetNPoints();
   vals.SetSize(n);
   fes->GetElementDofs(i, dofs);
   fes->DofsToVDofs(vdim-1, dofs);
   const FiniteElement *FElem = fes->GetFE(i);
<<<<<<< HEAD
   ElementTransformation *Tr = NULL;
   if (FElem->GetMapType() != FiniteElement::VALUE)
   {
      Tr = fes->GetElementTransformation(i);
   }
=======
>>>>>>> 759987ef
   int dof = FElem->GetDof();
   Vector DofVal(dof), loc_data(dof);
   GetSubVector(dofs, loc_data);
   if (FElem->GetMapType() == FiniteElement::VALUE)
   {
<<<<<<< HEAD
      if (FElem->GetMapType() == FiniteElement::VALUE)
      {
         FElem->CalcShape(ir.IntPoint(k), DofVal);
      }
      else
      {
         Tr->SetIntPoint(&ir.IntPoint(k));
         FElem->CalcPhysShape(*Tr, DofVal);
      }
      vals(k) = DofVal * loc_data;
=======
      for (int k = 0; k < n; k++)
      {
         FElem->CalcShape(ir.IntPoint(k), DofVal);
         vals(k) = DofVal * loc_data;
      }
   }
   else
   {
      ElementTransformation *Tr = fes->GetElementTransformation(i);
      for (int k = 0; k < n; k++)
      {
         Tr->SetIntPoint(&ir.IntPoint(k));
         FElem->CalcPhysShape(*Tr, DofVal);
         vals(k) = DofVal * loc_data;
      }
>>>>>>> 759987ef
   }
}

void GridFunction::GetValues(int i, const IntegrationRule &ir, Vector &vals,
                             DenseMatrix &tr, int vdim)
const
{
   ElementTransformation *ET;
   ET = fes->GetElementTransformation(i);
   ET->Transform(ir, tr);

   GetValues(i, ir, vals, vdim);
}

void GridFunction::GetLaplacians(int i, const IntegrationRule &ir, Vector &laps,
                                 int vdim)
const
{
   Array<int> dofs;
   int n = ir.GetNPoints();
   laps.SetSize(n);
   fes->GetElementDofs(i, dofs);
   fes->DofsToVDofs(vdim-1, dofs);
   const FiniteElement *FElem = fes->GetFE(i);
   ElementTransformation *ET;
   ET = fes->GetElementTransformation(i);
   MFEM_ASSERT(FElem->GetMapType() == FiniteElement::VALUE,
               "invalid FE map type");

   int dof = FElem->GetDof();
   Vector DofLap(dof), loc_data(dof);
   GetSubVector(dofs, loc_data);
   for (int k = 0; k < n; k++)
   {
      const IntegrationPoint &ip = ir.IntPoint(k);
      ET->SetIntPoint(&ip);
      FElem->CalcPhysLaplacian(*ET, DofLap);
      laps(k) = DofLap * loc_data;
   }
}

void GridFunction::GetLaplacians(int i, const IntegrationRule &ir, Vector &laps,
                                 DenseMatrix &tr, int vdim)
const
{
   ElementTransformation *ET;
   ET = fes->GetElementTransformation(i);
   ET->Transform(ir, tr);

   GetLaplacians(i, ir, laps, vdim);
}


void GridFunction::GetHessians(int i, const IntegrationRule &ir,
                               DenseMatrix &hess,
                               int vdim)
const
{

   Array<int> dofs;
   int n = ir.GetNPoints();
   fes->GetElementDofs(i, dofs);
   fes->DofsToVDofs(vdim-1, dofs);
   const FiniteElement *FElem = fes->GetFE(i);
   ElementTransformation *ET;
   ET = fes->GetElementTransformation(i);
   int dim = FElem->GetDim();
   int size = (dim*(dim+1))/2;

   MFEM_ASSERT(FElem->GetMapType() == FiniteElement::VALUE,
               "invalid FE map type");

   int dof = FElem->GetDof();
   DenseMatrix DofHes(dof, size);
   hess.SetSize(n, size);

   Vector loc_data(dof);
   GetSubVector(dofs, loc_data);

   hess = 0.0;
   for (int k = 0; k < n; k++)
   {
      const IntegrationPoint &ip = ir.IntPoint(k);
      ET->SetIntPoint(&ip);
      FElem->CalcPhysHessian(*ET, DofHes);

      for (int i = 0; i < size; i++)
      {
         for (int d = 0; d < dof; d++)
         {
            hess(k,i) += DofHes(d,i) * loc_data[d];
         }
      }
   }
}

void GridFunction::GetHessians(int i, const IntegrationRule &ir,
                               DenseMatrix &hess,
                               DenseMatrix &tr, int vdim)
const
{
   ElementTransformation *ET;
   ET = fes->GetElementTransformation(i);
   ET->Transform(ir, tr);

   GetHessians(i, ir, hess, vdim);
}


int GridFunction::GetFaceValues(int i, int side, const IntegrationRule &ir,
                                Vector &vals, DenseMatrix &tr,
                                int vdim) const
{
   int n, dir;
   FaceElementTransformations *Transf;

   n = ir.GetNPoints();
   IntegrationRule eir(n);  // ---
   if (side == 2) // automatic choice of side
   {
      Transf = fes->GetMesh()->GetFaceElementTransformations(i, 0);
      if (Transf->Elem2No < 0 ||
          fes->GetAttribute(Transf->Elem1No) <=
          fes->GetAttribute(Transf->Elem2No))
      {
         dir = 0;
      }
      else
      {
         dir = 1;
      }
   }
   else
   {
      if (side == 1 && !fes->GetMesh()->FaceIsInterior(i))
      {
         dir = 0;
      }
      else
      {
         dir = side;
      }
   }
   if (dir == 0)
   {
      Transf = fes->GetMesh()->GetFaceElementTransformations(i, 4);
      Transf->Loc1.Transform(ir, eir);
      GetValues(Transf->Elem1No, eir, vals, tr, vdim);
   }
   else
   {
      Transf = fes->GetMesh()->GetFaceElementTransformations(i, 8);
      Transf->Loc2.Transform(ir, eir);
      GetValues(Transf->Elem2No, eir, vals, tr, vdim);
   }

   return dir;
}

void GridFunction::GetVectorValues(int i, const IntegrationRule &ir,
                                   DenseMatrix &vals, DenseMatrix &tr) const
{
   ElementTransformation *Tr = fes->GetElementTransformation(i);
   Tr->Transform(ir, tr);

   GetVectorValues(*Tr, ir, vals);
}

void be_to_bfe(Geometry::Type geom, int o, const IntegrationPoint &ip,
               IntegrationPoint &fip)
{
   if (geom == Geometry::TRIANGLE)
   {
      if (o == 2)
      {
         fip.x = 1.0 - ip.x - ip.y;
         fip.y = ip.x;
      }
      else if (o == 4)
      {
         fip.x = ip.y;
         fip.y = 1.0 - ip.x - ip.y;
      }
      else
      {
         fip.x = ip.x;
         fip.y = ip.y;
      }
      fip.z = ip.z;
   }
   else
   {
      if (o == 2)
      {
         fip.x = ip.y;
         fip.y = 1.0 - ip.x;
      }
      else if (o == 4)
      {
         fip.x = 1.0 - ip.x;
         fip.y = 1.0 - ip.y;
      }
      else if (o == 6)
      {
         fip.x = 1.0 - ip.y;
         fip.y = ip.x;
      }
      else
      {
         fip.x = ip.x;
         fip.y = ip.y;
      }
      fip.z = ip.z;
   }
   fip.weight = ip.weight;
   fip.index  = ip.index;
}

double GridFunction::GetValue(ElementTransformation &T,
                              const IntegrationPoint &ip,
                              int comp, Vector *tr) const
{
   if (tr)
   {
      T.SetIntPoint(&ip);
      T.Transform(ip, *tr);
   }

   const FiniteElement * fe = NULL;
   Array<int> dofs;

   switch (T.ElementType)
   {
      case ElementTransformation::ELEMENT:
         fe = fes->GetFE(T.ElementNo);
         fes->GetElementDofs(T.ElementNo, dofs);
         break;
      case ElementTransformation::EDGE:
         if (fes->FEColl()->GetContType() ==
             FiniteElementCollection::CONTINUOUS)
         {
            fe = fes->GetEdgeElement(T.ElementNo);
            fes->GetEdgeDofs(T.ElementNo, dofs);
         }
         else
         {
            MFEM_ABORT("GridFunction::GetValue: Field continuity type \""
                       << fes->FEColl()->GetContType() << "\" not supported "
                       << "on mesh edges.");
            return NAN;
         }
         break;
      case ElementTransformation::FACE:
         if (fes->FEColl()->GetContType() ==
             FiniteElementCollection::CONTINUOUS)
         {
            fe = fes->GetFaceElement(T.ElementNo);
            fes->GetFaceDofs(T.ElementNo, dofs);
         }
         else
         {
            MFEM_ABORT("GridFunction::GetValue: Field continuity type \""
                       << fes->FEColl()->GetContType() << "\" not supported "
                       << "on mesh faces.");
            return NAN;
         }
         break;
      case ElementTransformation::BDR_ELEMENT:
      {
         if (fes->FEColl()->GetContType() ==
             FiniteElementCollection::CONTINUOUS)
         {
            // This is a continuous field so we can evaluate it on the boundary.
            fe = fes->GetBE(T.ElementNo);
            fes->GetBdrElementDofs(T.ElementNo, dofs);
         }
         else
         {
            // This is a discontinuous field which cannot be evaluated on the
            // boundary so we'll evaluate it in the neighboring element.
            FaceElementTransformations * FET =
               fes->GetMesh()->GetBdrFaceTransformations(T.ElementNo);

            // Boundary elements and Boundary Faces may have different
            // orientations so adjust the integration point if necessary.
            int o = 0;
            if (fes->GetMesh()->Dimension() == 3)
            {
               int f;
               fes->GetMesh()->GetBdrElementFace(T.ElementNo, &f, &o);
            }

            IntegrationPoint fip;
            be_to_bfe(FET->GetGeometryType(), o, ip, fip);

            // Compute and set the point in element 1 from fip
            FET->SetAllIntPoints(&fip);
            ElementTransformation & T1 = FET->GetElement1Transformation();
            return GetValue(T1, T1.GetIntPoint(), comp);
         }
      }
      break;
      case ElementTransformation::BDR_FACE:
      {
         FaceElementTransformations * FET =
            dynamic_cast<FaceElementTransformations *>(&T);

         // Evaluate in neighboring element for both continuous and
         // discontinuous fields (the integration point in T1 should have
         // already been set).
         ElementTransformation & T1 = FET->GetElement1Transformation();
         return GetValue(T1, T1.GetIntPoint(), comp);
      }
      default:
      {
         MFEM_ABORT("GridFunction::GetValue: Unsupported element type \""
                    << T.ElementType << "\"");
         return NAN;
      }
   }

   fes->DofsToVDofs(comp-1, dofs);
   Vector DofVal(dofs.Size()), LocVec;
   if (fe->GetMapType() == FiniteElement::VALUE)
   {
      fe->CalcShape(ip, DofVal);
   }
   else
   {
      fe->CalcPhysShape(T, DofVal);
   }
   GetSubVector(dofs, LocVec);

   return (DofVal * LocVec);
}

void GridFunction::GetValues(ElementTransformation &T,
                             const IntegrationRule &ir,
                             Vector &vals, int comp,
                             DenseMatrix *tr) const
{
   if (tr)
   {
      T.Transform(ir, *tr);
   }

   int nip = ir.GetNPoints();
   vals.SetSize(nip);
   for (int j = 0; j < nip; j++)
   {
      const IntegrationPoint &ip = ir.IntPoint(j);
      T.SetIntPoint(&ip);
      vals[j] = GetValue(T, ip, comp);
   }
}

void GridFunction::GetVectorValue(ElementTransformation &T,
                                  const IntegrationPoint &ip,
                                  Vector &val, Vector *tr) const
{
   if (tr)
   {
      T.SetIntPoint(&ip);
      T.Transform(ip, *tr);
   }

   Array<int> vdofs;
   const FiniteElement *fe = NULL;

   switch (T.ElementType)
   {
      case ElementTransformation::ELEMENT:
         fes->GetElementVDofs(T.ElementNo, vdofs);
         fe = fes->GetFE(T.ElementNo);
         break;
      case ElementTransformation::EDGE:
         if (fes->FEColl()->GetContType() ==
             FiniteElementCollection::CONTINUOUS)
         {
            fe = fes->GetEdgeElement(T.ElementNo);
            fes->GetEdgeVDofs(T.ElementNo, vdofs);
         }
         else
         {
            MFEM_ABORT("GridFunction::GetVectorValue: Field continuity type \""
                       << fes->FEColl()->GetContType() << "\" not supported "
                       << "on mesh edges.");
            return;
         }
         break;
      case ElementTransformation::FACE:
         if (fes->FEColl()->GetContType() ==
             FiniteElementCollection::CONTINUOUS)
         {
            fe = fes->GetFaceElement(T.ElementNo);
            fes->GetFaceVDofs(T.ElementNo, vdofs);
         }
         else
         {
            MFEM_ABORT("GridFunction::GetVectorValue: Field continuity type \""
                       << fes->FEColl()->GetContType() << "\" not supported "
                       << "on mesh faces.");
            return;
         }
         break;
      case ElementTransformation::BDR_ELEMENT:
      {
         if (fes->FEColl()->GetContType() ==
             FiniteElementCollection::CONTINUOUS)
         {
            // This is a continuous field so we can evaluate it on the boundary.
            fes->GetBdrElementVDofs(T.ElementNo, vdofs);
            fe = fes->GetBE(T.ElementNo);
         }
         else
         {
            // This is a discontinuous vector field which cannot be evaluated on
            // the boundary so we'll evaluate it in the neighboring element.
            FaceElementTransformations * FET =
               fes->GetMesh()->GetBdrFaceTransformations(T.ElementNo);

            // Boundary elements and Boundary Faces may have different
            // orientations so adjust the integration point if necessary.
            int o = 0;
            if (fes->GetMesh()->Dimension() == 3)
            {
               int f;
               fes->GetMesh()->GetBdrElementFace(T.ElementNo, &f, &o);
            }

            IntegrationPoint fip;
            be_to_bfe(FET->GetGeometryType(), o, ip, fip);

            // Compute and set the point in element 1 from fip
            FET->SetAllIntPoints(&fip);
            ElementTransformation & T1 = FET->GetElement1Transformation();
            return GetVectorValue(T1, T1.GetIntPoint(), val);
         }
      }
      break;
      case ElementTransformation::BDR_FACE:
      {
         FaceElementTransformations * FET =
            dynamic_cast<FaceElementTransformations *>(&T);

         // Evaluate in neighboring element for both continuous and
         // discontinuous fields (the integration point in T1 should have
         // already been set).
         ElementTransformation & T1 = FET->GetElement1Transformation();
         return GetVectorValue(T1, T1.GetIntPoint(), val);
      }
      default:
      {
         MFEM_ABORT("GridFunction::GetVectorValue: Unsupported element type \""
                    << T.ElementType << "\"");
         if (val.Size() > 0) { val = NAN; }
         return;
      }
   }

   int dof = fe->GetDof();
   Vector loc_data;
   GetSubVector(vdofs, loc_data);
   if (fe->GetRangeType() == FiniteElement::SCALAR)
   {
      Vector shape(dof);
      if (fe->GetMapType() == FiniteElement::VALUE)
      {
         fe->CalcShape(ip, shape);
      }
      else
      {
         fe->CalcPhysShape(T, shape);
      }
      int vdim = fes->GetVDim();
      val.SetSize(vdim);
      for (int k = 0; k < vdim; k++)
      {
         val(k) = shape * ((const double *)loc_data + dof * k);
      }
   }
   else
   {
      int spaceDim = fes->GetMesh()->SpaceDimension();
      DenseMatrix vshape(dof, spaceDim);
      fe->CalcVShape(T, vshape);
      val.SetSize(spaceDim);
      vshape.MultTranspose(loc_data, val);
   }
}

void GridFunction::GetVectorValues(ElementTransformation &T,
                                   const IntegrationRule &ir,
                                   DenseMatrix &vals,
                                   DenseMatrix *tr) const
{
   if (tr)
   {
      T.Transform(ir, *tr);
   }

   const FiniteElement *FElem = fes->GetFE(T.ElementNo);
   int dof = FElem->GetDof();

   Array<int> vdofs;
   fes->GetElementVDofs(T.ElementNo, vdofs);

   Vector loc_data;
   GetSubVector(vdofs, loc_data);
   int nip = ir.GetNPoints();

   if (FElem->GetRangeType() == FiniteElement::SCALAR)
   {
      Vector shape(dof);
      int vdim = fes->GetVDim();
      vals.SetSize(vdim, nip);
      for (int j = 0; j < nip; j++)
      {
         const IntegrationPoint &ip = ir.IntPoint(j);
         T.SetIntPoint(&ip);
         FElem->CalcPhysShape(T, shape);

         for (int k = 0; k < vdim; k++)
         {
            vals(k,j) = shape * ((const double *)loc_data + dof * k);
         }
      }
   }
   else
   {
      int spaceDim = fes->GetMesh()->SpaceDimension();
      DenseMatrix vshape(dof, spaceDim);

      vals.SetSize(spaceDim, nip);
      Vector val_j;

      for (int j = 0; j < nip; j++)
      {
         const IntegrationPoint &ip = ir.IntPoint(j);
         T.SetIntPoint(&ip);
         FElem->CalcVShape(T, vshape);

         vals.GetColumnReference(j, val_j);
         vshape.MultTranspose(loc_data, val_j);
      }
   }
}

int GridFunction::GetFaceVectorValues(
   int i, int side, const IntegrationRule &ir,
   DenseMatrix &vals, DenseMatrix &tr) const
{
   int n, di;
   FaceElementTransformations *Transf;

   n = ir.GetNPoints();
   IntegrationRule eir(n);  // ---
   Transf = fes->GetMesh()->GetFaceElementTransformations(i, 0);
   if (side == 2)
   {
      if (Transf->Elem2No < 0 ||
          fes->GetAttribute(Transf->Elem1No) <=
          fes->GetAttribute(Transf->Elem2No))
      {
         di = 0;
      }
      else
      {
         di = 1;
      }
   }
   else
   {
      di = side;
   }
   if (di == 0)
   {
      Transf = fes->GetMesh()->GetFaceElementTransformations(i, 5);
      Transf->Loc1.Transform(ir, eir);
      GetVectorValues(*Transf->Elem1, eir, vals, &tr);
   }
   else
   {
      Transf = fes->GetMesh()->GetFaceElementTransformations(i, 10);
      Transf->Loc2.Transform(ir, eir);
      GetVectorValues(*Transf->Elem2, eir, vals, &tr);
   }

   return di;
}

void GridFunction::GetValuesFrom(const GridFunction &orig_func)
{
   // Without averaging ...

   const FiniteElementSpace *orig_fes = orig_func.FESpace();
   Array<int> vdofs, orig_vdofs;
   Vector shape, loc_values, orig_loc_values;
   int i, j, d, ne, dof, odof, vdim;

   ne = fes->GetNE();
   vdim = fes->GetVDim();
   for (i = 0; i < ne; i++)
   {
      fes->GetElementVDofs(i, vdofs);
      orig_fes->GetElementVDofs(i, orig_vdofs);
      orig_func.GetSubVector(orig_vdofs, orig_loc_values);
      const FiniteElement *fe = fes->GetFE(i);
      const FiniteElement *orig_fe = orig_fes->GetFE(i);
      dof = fe->GetDof();
      odof = orig_fe->GetDof();
      loc_values.SetSize(dof * vdim);
      shape.SetSize(odof);
      const IntegrationRule &ir = fe->GetNodes();
      for (j = 0; j < dof; j++)
      {
         const IntegrationPoint &ip = ir.IntPoint(j);
         orig_fe->CalcShape(ip, shape);
         for (d = 0; d < vdim; d++)
         {
            loc_values(d*dof+j) =
               shape * ((const double *)orig_loc_values + d * odof) ;
         }
      }
      SetSubVector(vdofs, loc_values);
   }
}

void GridFunction::GetBdrValuesFrom(const GridFunction &orig_func)
{
   // Without averaging ...

   const FiniteElementSpace *orig_fes = orig_func.FESpace();
   Array<int> vdofs, orig_vdofs;
   Vector shape, loc_values, orig_loc_values;
   int i, j, d, nbe, dof, odof, vdim;

   nbe = fes->GetNBE();
   vdim = fes->GetVDim();
   for (i = 0; i < nbe; i++)
   {
      fes->GetBdrElementVDofs(i, vdofs);
      orig_fes->GetBdrElementVDofs(i, orig_vdofs);
      orig_func.GetSubVector(orig_vdofs, orig_loc_values);
      const FiniteElement *fe = fes->GetBE(i);
      const FiniteElement *orig_fe = orig_fes->GetBE(i);
      dof = fe->GetDof();
      odof = orig_fe->GetDof();
      loc_values.SetSize(dof * vdim);
      shape.SetSize(odof);
      const IntegrationRule &ir = fe->GetNodes();
      for (j = 0; j < dof; j++)
      {
         const IntegrationPoint &ip = ir.IntPoint(j);
         orig_fe->CalcShape(ip, shape);
         for (d = 0; d < vdim; d++)
         {
            loc_values(d*dof+j) =
               shape * ((const double *)orig_loc_values + d * odof);
         }
      }
      SetSubVector(vdofs, loc_values);
   }
}

void GridFunction::GetVectorFieldValues(
   int i, const IntegrationRule &ir, DenseMatrix &vals,
   DenseMatrix &tr, int comp) const
{
   Array<int> vdofs;
   ElementTransformation *transf;

   int d, j, k, n, sdim, dof, ind;

   n = ir.GetNPoints();
   fes->GetElementVDofs(i, vdofs);
   const FiniteElement *fe = fes->GetFE(i);
   dof = fe->GetDof();
   sdim = fes->GetMesh()->SpaceDimension();
   int *dofs = &vdofs[comp*dof];
   transf = fes->GetElementTransformation(i);
   transf->Transform(ir, tr);
   vals.SetSize(n, sdim);
   DenseMatrix vshape(dof, sdim);
   double a;
   for (k = 0; k < n; k++)
   {
      const IntegrationPoint &ip = ir.IntPoint(k);
      transf->SetIntPoint(&ip);
      fe->CalcVShape(*transf, vshape);
      for (d = 0; d < sdim; d++)
      {
         a = 0.0;
         for (j = 0; j < dof; j++)
            if ( (ind=dofs[j]) >= 0 )
            {
               a += vshape(j, d) * data[ind];
            }
            else
            {
               a -= vshape(j, d) * data[-1-ind];
            }
         vals(k, d) = a;
      }
   }
}

void GridFunction::ReorderByNodes()
{
   if (fes->GetOrdering() == Ordering::byNODES)
   {
      return;
   }

   int i, j, k;
   int vdim = fes->GetVDim();
   int ndofs = fes->GetNDofs();
   double *temp = new double[size];

   k = 0;
   for (j = 0; j < ndofs; j++)
      for (i = 0; i < vdim; i++)
      {
         temp[j+i*ndofs] = data[k++];
      }

   for (i = 0; i < size; i++)
   {
      data[i] = temp[i];
   }

   delete [] temp;
}

void GridFunction::GetVectorFieldNodalValues(Vector &val, int comp) const
{
   int i, k;
   Array<int> overlap(fes->GetNV());
   Array<int> vertices;
   DenseMatrix vals, tr;

   val.SetSize(overlap.Size());
   overlap = 0;
   val = 0.0;

   comp--;
   for (i = 0; i < fes->GetNE(); i++)
   {
      const IntegrationRule *ir =
         Geometries.GetVertices(fes->GetFE(i)->GetGeomType());
      fes->GetElementVertices(i, vertices);
      GetVectorFieldValues(i, *ir, vals, tr);
      for (k = 0; k < ir->GetNPoints(); k++)
      {
         val(vertices[k]) += vals(k, comp);
         overlap[vertices[k]]++;
      }
   }

   for (i = 0; i < overlap.Size(); i++)
   {
      val(i) /= overlap[i];
   }
}

void GridFunction::ProjectVectorFieldOn(GridFunction &vec_field, int comp)
{
   FiniteElementSpace *new_fes = vec_field.FESpace();

   int d, i, k, ind, dof, sdim;
   Array<int> overlap(new_fes->GetVSize());
   Array<int> new_vdofs;
   DenseMatrix vals, tr;

   sdim = fes->GetMesh()->SpaceDimension();
   overlap = 0;
   vec_field = 0.0;

   for (i = 0; i < new_fes->GetNE(); i++)
   {
      const FiniteElement *fe = new_fes->GetFE(i);
      const IntegrationRule &ir = fe->GetNodes();
      GetVectorFieldValues(i, ir, vals, tr, comp);
      new_fes->GetElementVDofs(i, new_vdofs);
      dof = fe->GetDof();
      for (d = 0; d < sdim; d++)
      {
         for (k = 0; k < dof; k++)
         {
            if ( (ind=new_vdofs[dof*d+k]) < 0 )
            {
               ind = -1-ind, vals(k, d) = - vals(k, d);
            }
            vec_field(ind) += vals(k, d);
            overlap[ind]++;
         }
      }
   }

   for (i = 0; i < overlap.Size(); i++)
   {
      vec_field(i) /= overlap[i];
   }
}

void GridFunction::GetDerivative(int comp, int der_comp, GridFunction &der)
{
   FiniteElementSpace * der_fes = der.FESpace();
   ElementTransformation * transf;
   Array<int> overlap(der_fes->GetVSize());
   Array<int> der_dofs, vdofs;
   DenseMatrix dshape, inv_jac;
   Vector pt_grad, loc_func;
   int i, j, k, dim, dof, der_dof, ind;
   double a;

   for (i = 0; i < overlap.Size(); i++)
   {
      overlap[i] = 0;
   }
   der = 0.0;

   comp--;
   for (i = 0; i < der_fes->GetNE(); i++)
   {
      const FiniteElement *der_fe = der_fes->GetFE(i);
      const FiniteElement *fe = fes->GetFE(i);
      const IntegrationRule &ir = der_fe->GetNodes();
      der_fes->GetElementDofs(i, der_dofs);
      fes->GetElementVDofs(i, vdofs);
      dim = fe->GetDim();
      dof = fe->GetDof();
      der_dof = der_fe->GetDof();
      dshape.SetSize(dof, dim);
      inv_jac.SetSize(dim);
      pt_grad.SetSize(dim);
      loc_func.SetSize(dof);
      transf = fes->GetElementTransformation(i);
      for (j = 0; j < dof; j++)
         loc_func(j) = ( (ind=vdofs[comp*dof+j]) >= 0 ) ?
                       (data[ind]) : (-data[-1-ind]);
      for (k = 0; k < der_dof; k++)
      {
         const IntegrationPoint &ip = ir.IntPoint(k);
         fe->CalcDShape(ip, dshape);
         dshape.MultTranspose(loc_func, pt_grad);
         transf->SetIntPoint(&ip);
         CalcInverse(transf->Jacobian(), inv_jac);
         a = 0.0;
         for (j = 0; j < dim; j++)
         {
            a += inv_jac(j, der_comp) * pt_grad(j);
         }
         der(der_dofs[k]) += a;
         overlap[der_dofs[k]]++;
      }
   }

   for (i = 0; i < overlap.Size(); i++)
   {
      der(i) /= overlap[i];
   }
}


void GridFunction::GetVectorGradientHat(
   ElementTransformation &T, DenseMatrix &gh) const
{
   int elNo = T.ElementNo;
   const FiniteElement *FElem = fes->GetFE(elNo);
   int dim = FElem->GetDim(), dof = FElem->GetDof();
   Array<int> vdofs;
   fes->GetElementVDofs(elNo, vdofs);
   Vector loc_data;
   GetSubVector(vdofs, loc_data);
   // assuming scalar FE
   int vdim = fes->GetVDim();
   DenseMatrix dshape(dof, dim);
   FElem->CalcDShape(T.GetIntPoint(), dshape);
   gh.SetSize(vdim, dim);
   DenseMatrix loc_data_mat(loc_data.GetData(), dof, vdim);
   MultAtB(loc_data_mat, dshape, gh);
}

double GridFunction::GetDivergence(ElementTransformation &T) const
{
   switch (T.ElementType)
   {
      case ElementTransformation::ELEMENT:
      {
         int elNo = T.ElementNo;
         const FiniteElement *fe = fes->GetFE(elNo);
         if (fe->GetRangeType() == FiniteElement::SCALAR)
         {
            MFEM_ASSERT(fe->GetMapType() == FiniteElement::VALUE,
                        "invalid FE map type");
            DenseMatrix grad_hat;
            GetVectorGradientHat(T, grad_hat);
            const DenseMatrix &Jinv = T.InverseJacobian();
            double div_v = 0.0;
            for (int i = 0; i < Jinv.Width(); i++)
            {
               for (int j = 0; j < Jinv.Height(); j++)
               {
                  div_v += grad_hat(i, j) * Jinv(j, i);
               }
            }
            return div_v;
         }
         else
         {
            // Assuming RT-type space
            Array<int> dofs;
            fes->GetElementDofs(elNo, dofs);
            Vector loc_data, divshape(fe->GetDof());
            GetSubVector(dofs, loc_data);
            fe->CalcDivShape(T.GetIntPoint(), divshape);
            return (loc_data * divshape) / T.Weight();
         }
      }
      break;
      case ElementTransformation::BDR_ELEMENT:
      {
         // In order to properly capture the derivative of the normal component
         // of the field (as well as the transverse divergence of the
         // tangential components) we must evaluate it in the neighboring
         // element.
         FaceElementTransformations * FET =
            fes->GetMesh()->GetBdrFaceTransformations(T.ElementNo);

         // Boundary elements and Boundary Faces may have different
         // orientations so adjust the integration point if necessary.
         int o = 0;
         if (fes->GetMesh()->Dimension() == 3)
         {
            int f;
            fes->GetMesh()->GetBdrElementFace(T.ElementNo, &f, &o);
         }

         IntegrationPoint fip;
         be_to_bfe(FET->GetGeometryType(), o, T.GetIntPoint(), fip);

         // Compute and set the point in element 1 from fip
         FET->SetAllIntPoints(&fip);
         ElementTransformation & T1 = FET->GetElement1Transformation();

         return GetDivergence(T1);
      }
      break;
      case ElementTransformation::BDR_FACE:
      {
         // This must be a DG context so this dynamic cast must succeed.
         FaceElementTransformations * FET =
            dynamic_cast<FaceElementTransformations *>(&T);

         // Evaluate in neighboring element (the integration point in T1 should
         // have already been set).
         ElementTransformation & T1 = FET->GetElement1Transformation();
         return GetDivergence(T1);
      }
      break;
      default:
      {
         MFEM_ABORT("GridFunction::GetDivergence: Unsupported element type \""
                    << T.ElementType << "\"");
      }
   }
   return 0.0; // never reached
}

void GridFunction::GetCurl(ElementTransformation &T, Vector &curl) const
{
   switch (T.ElementType)
   {
      case ElementTransformation::ELEMENT:
      {
         int elNo = T.ElementNo;
         const FiniteElement *fe = fes->GetFE(elNo);
         if (fe->GetRangeType() == FiniteElement::SCALAR)
         {
            MFEM_ASSERT(fe->GetMapType() == FiniteElement::VALUE,
                        "invalid FE map type");
            DenseMatrix grad_hat;
            GetVectorGradientHat(T, grad_hat);
            const DenseMatrix &Jinv = T.InverseJacobian();
            // Dimensions of grad are vdim x FElem->Dim
            DenseMatrix grad(grad_hat.Height(), Jinv.Width());
            Mult(grad_hat, Jinv, grad);
            MFEM_ASSERT(grad.Height() == grad.Width(), "");
            if (grad.Height() == 3)
            {
               curl.SetSize(3);
               curl(0) = grad(2,1) - grad(1,2);
               curl(1) = grad(0,2) - grad(2,0);
               curl(2) = grad(1,0) - grad(0,1);
            }
            else if (grad.Height() == 2)
            {
               curl.SetSize(1);
               curl(0) = grad(1,0) - grad(0,1);
            }
         }
         else
         {
            // Assuming ND-type space
            Array<int> dofs;
            fes->GetElementDofs(elNo, dofs);
            Vector loc_data;
            GetSubVector(dofs, loc_data);
            DenseMatrix curl_shape(fe->GetDof(), fe->GetDim() == 3 ? 3 : 1);
            fe->CalcCurlShape(T.GetIntPoint(), curl_shape);
            curl.SetSize(curl_shape.Width());
            if (curl_shape.Width() == 3)
            {
               double curl_hat[3];
               curl_shape.MultTranspose(loc_data, curl_hat);
               T.Jacobian().Mult(curl_hat, curl);
            }
            else
            {
               curl_shape.MultTranspose(loc_data, curl);
            }
            curl /= T.Weight();
         }
      }
      break;
      case ElementTransformation::BDR_ELEMENT:
      {
         // In order to capture the tangential components of the curl we
         // must evaluate it in the neighboring element.
         FaceElementTransformations * FET =
            fes->GetMesh()->GetBdrFaceTransformations(T.ElementNo);

         // Boundary elements and Boundary Faces may have different
         // orientations so adjust the integration point if necessary.
         int o = 0;
         if (fes->GetMesh()->Dimension() == 3)
         {
            int f;
            fes->GetMesh()->GetBdrElementFace(T.ElementNo, &f, &o);
         }

         IntegrationPoint fip;
         be_to_bfe(FET->GetGeometryType(), o, T.GetIntPoint(), fip);

         // Compute and set the point in element 1 from fip
         FET->SetAllIntPoints(&fip);
         ElementTransformation & T1 = FET->GetElement1Transformation();

         GetCurl(T1, curl);
      }
      break;
      case ElementTransformation::BDR_FACE:
      {
         // This must be a DG context so this dynamic cast must succeed.
         FaceElementTransformations * FET =
            dynamic_cast<FaceElementTransformations *>(&T);

         // Evaluate in neighboring element (the integration point in T1 should
         // have already been set).
         ElementTransformation & T1 = FET->GetElement1Transformation();
         GetCurl(T1, curl);
      }
      break;
      default:
      {
         MFEM_ABORT("GridFunction::GetCurl: Unsupported element type \""
                    << T.ElementType << "\"");
      }
   }
}

void GridFunction::GetGradient(ElementTransformation &T, Vector &grad) const
{
   switch (T.ElementType)
   {
      case ElementTransformation::ELEMENT:
      {
         const FiniteElement *fe = fes->GetFE(T.ElementNo);
         MFEM_ASSERT(fe->GetMapType() == FiniteElement::VALUE,
                     "invalid FE map type");
         int spaceDim = fes->GetMesh()->SpaceDimension();
         int dim = fe->GetDim(), dof = fe->GetDof();
         DenseMatrix dshape(dof, dim);
         Vector lval, gh(dim);

         grad.SetSize(spaceDim);
         GetElementDofValues(T.ElementNo, lval);
         fe->CalcDShape(T.GetIntPoint(), dshape);
         dshape.MultTranspose(lval, gh);
         T.InverseJacobian().MultTranspose(gh, grad);
      }
      break;
      case ElementTransformation::BDR_ELEMENT:
      {
         // In order to properly capture the normal component of the gradient
         // as well as its tangential components we must evaluate it in the
         // neighboring element.
         FaceElementTransformations * FET =
            fes->GetMesh()->GetBdrFaceTransformations(T.ElementNo);

         // Boundary elements and Boundary Faces may have different
         // orientations so adjust the integration point if necessary.
         int o = 0;
         if (fes->GetMesh()->Dimension() == 3)
         {
            int f;
            fes->GetMesh()->GetBdrElementFace(T.ElementNo, &f, &o);
         }

         IntegrationPoint fip;
         be_to_bfe(FET->GetGeometryType(), o, T.GetIntPoint(), fip);

         // Compute and set the point in element 1 from fip
         FET->SetAllIntPoints(&fip);
         ElementTransformation & T1 = FET->GetElement1Transformation();

         GetGradient(T1, grad);
      }
      break;
      case ElementTransformation::BDR_FACE:
      {
         // This must be a DG context so this dynamic cast must succeed.
         FaceElementTransformations * FET =
            dynamic_cast<FaceElementTransformations *>(&T);

         // Evaluate in neighboring element (the integration point in T1 should
         // have already been set).
         ElementTransformation & T1 = FET->GetElement1Transformation();
         GetGradient(T1, grad);
      }
      break;
      default:
      {
         MFEM_ABORT("GridFunction::GetGradient: Unsupported element type \""
                    << T.ElementType << "\"");
      }
   }
}

void GridFunction::GetGradients(ElementTransformation &tr,
                                const IntegrationRule &ir,
                                DenseMatrix &grad) const
{
   int elNo = tr.ElementNo;
   const FiniteElement *fe = fes->GetFE(elNo);
   MFEM_ASSERT(fe->GetMapType() == FiniteElement::VALUE, "invalid FE map type");
   DenseMatrix dshape(fe->GetDof(), fe->GetDim());
   Vector lval, gh(fe->GetDim()), gcol;
   Array<int> dofs;
   fes->GetElementDofs(elNo, dofs);
   GetSubVector(dofs, lval);
   grad.SetSize(fe->GetDim(), ir.GetNPoints());
   for (int i = 0; i < ir.GetNPoints(); i++)
   {
      const IntegrationPoint &ip = ir.IntPoint(i);
      fe->CalcDShape(ip, dshape);
      dshape.MultTranspose(lval, gh);
      tr.SetIntPoint(&ip);
      grad.GetColumnReference(i, gcol);
      const DenseMatrix &Jinv = tr.InverseJacobian();
      Jinv.MultTranspose(gh, gcol);
   }
}

void GridFunction::GetVectorGradient(
   ElementTransformation &T, DenseMatrix &grad) const
{
   switch (T.ElementType)
   {
      case ElementTransformation::ELEMENT:
      {
         MFEM_ASSERT(fes->GetFE(T.ElementNo)->GetMapType() ==
                     FiniteElement::VALUE, "invalid FE map type");
         DenseMatrix grad_hat;
         GetVectorGradientHat(T, grad_hat);
         const DenseMatrix &Jinv = T.InverseJacobian();
         grad.SetSize(grad_hat.Height(), Jinv.Width());
         Mult(grad_hat, Jinv, grad);
      }
      break;
      case ElementTransformation::BDR_ELEMENT:
      {
         // In order to capture the normal component of the gradient we
         // must evaluate it in the neighboring element.
         FaceElementTransformations * FET =
            fes->GetMesh()->GetBdrFaceTransformations(T.ElementNo);

         // Boundary elements and Boundary Faces may have different
         // orientations so adjust the integration point if necessary.
         int o = 0;
         if (fes->GetMesh()->Dimension() == 3)
         {
            int f;
            fes->GetMesh()->GetBdrElementFace(T.ElementNo, &f, &o);
         }

         IntegrationPoint fip;
         be_to_bfe(FET->GetGeometryType(), o, T.GetIntPoint(), fip);

         // Compute and set the point in element 1 from fip
         FET->SetAllIntPoints(&fip);
         ElementTransformation & T1 = FET->GetElement1Transformation();

         GetVectorGradient(T1, grad);
      }
      break;
      case ElementTransformation::BDR_FACE:
      {
         // This must be a DG context so this dynamic cast must succeed.
         FaceElementTransformations * FET =
            dynamic_cast<FaceElementTransformations *>(&T);

         // Evaluate in neighboring element (the integration point in T1 should
         // have already been set).
         ElementTransformation & T1 = FET->GetElement1Transformation();
         GetVectorGradient(T1, grad);
      }
      break;
      default:
      {
         MFEM_ABORT("GridFunction::GetVectorGradient: "
                    "Unsupported element type \"" << T.ElementType << "\"");
      }
   }
}

void GridFunction::GetElementAverages(GridFunction &avgs) const
{
   MassIntegrator Mi;
   DenseMatrix loc_mass;
   Array<int> te_dofs, tr_dofs;
   Vector loc_avgs, loc_this;
   Vector int_psi(avgs.Size());

   avgs = 0.0;
   int_psi = 0.0;
   for (int i = 0; i < fes->GetNE(); i++)
   {
      Mi.AssembleElementMatrix2(*fes->GetFE(i), *avgs.FESpace()->GetFE(i),
                                *fes->GetElementTransformation(i), loc_mass);
      fes->GetElementDofs(i, tr_dofs);
      avgs.FESpace()->GetElementDofs(i, te_dofs);
      GetSubVector(tr_dofs, loc_this);
      loc_avgs.SetSize(te_dofs.Size());
      loc_mass.Mult(loc_this, loc_avgs);
      avgs.AddElementVector(te_dofs, loc_avgs);
      loc_this = 1.0; // assume the local basis for 'this' sums to 1
      loc_mass.Mult(loc_this, loc_avgs);
      int_psi.AddElementVector(te_dofs, loc_avgs);
   }
   for (int i = 0; i < avgs.Size(); i++)
   {
      avgs(i) /= int_psi(i);
   }
}

void GridFunction::GetElementDofValues(int el, Vector &dof_vals) const
{
   Array<int> dof_idx;
   fes->GetElementVDofs(el, dof_idx);
   GetSubVector(dof_idx, dof_vals);
}

void GridFunction::ProjectGridFunction(const GridFunction &src)
{
   Mesh *mesh = fes->GetMesh();
   bool sameP = false;
   DenseMatrix P;

   if (!mesh->GetNE()) { return; }

   Geometry::Type geom, cached_geom = Geometry::INVALID;
   if (mesh->GetNumGeometries(mesh->Dimension()) == 1)
   {
      // Assuming that the projection matrix is the same for all elements
      sameP = true;
      fes->GetFE(0)->Project(*src.fes->GetFE(0),
                             *mesh->GetElementTransformation(0), P);
   }
   const int vdim = fes->GetVDim();
   MFEM_VERIFY(vdim == src.fes->GetVDim(), "incompatible vector dimensions!");

   Array<int> src_vdofs, dest_vdofs;
   Vector src_lvec, dest_lvec(vdim*P.Height());

   for (int i = 0; i < mesh->GetNE(); i++)
   {
      // Assuming the projection matrix P depends only on the element geometry
      if ( !sameP && (geom = mesh->GetElementBaseGeometry(i)) != cached_geom )
      {
         fes->GetFE(i)->Project(*src.fes->GetFE(i),
                                *mesh->GetElementTransformation(i), P);
         dest_lvec.SetSize(vdim*P.Height());
         cached_geom = geom;
      }

      src.fes->GetElementVDofs(i, src_vdofs);
      src.GetSubVector(src_vdofs, src_lvec);
      for (int vd = 0; vd < vdim; vd++)
      {
         P.Mult(&src_lvec[vd*P.Width()], &dest_lvec[vd*P.Height()]);
      }
      fes->GetElementVDofs(i, dest_vdofs);
      SetSubVector(dest_vdofs, dest_lvec);
   }
}

void GridFunction::ImposeBounds(int i, const Vector &weights,
                                const Vector &_lo, const Vector &_hi)
{
   Array<int> vdofs;
   fes->GetElementVDofs(i, vdofs);
   int size = vdofs.Size();
   Vector vals, new_vals(size);
   GetSubVector(vdofs, vals);

   MFEM_ASSERT(weights.Size() == size, "Different # of weights and dofs.");
   MFEM_ASSERT(_lo.Size() == size, "Different # of lower bounds and dofs.");
   MFEM_ASSERT(_hi.Size() == size, "Different # of upper bounds and dofs.");

   int max_iter = 30;
   double tol = 1.e-12;
   SLBQPOptimizer slbqp;
   slbqp.SetMaxIter(max_iter);
   slbqp.SetAbsTol(1.0e-18);
   slbqp.SetRelTol(tol);
   slbqp.SetBounds(_lo, _hi);
   slbqp.SetLinearConstraint(weights, weights * vals);
   slbqp.SetPrintLevel(0); // print messages only if not converged
   slbqp.Mult(vals, new_vals);

   SetSubVector(vdofs, new_vals);
}

void GridFunction::ImposeBounds(int i, const Vector &weights,
                                double _min, double _max)
{
   Array<int> vdofs;
   fes->GetElementVDofs(i, vdofs);
   int size = vdofs.Size();
   Vector vals, new_vals(size);
   GetSubVector(vdofs, vals);

   double max_val = vals.Max();
   double min_val = vals.Min();

   if (max_val <= _min)
   {
      new_vals = _min;
      SetSubVector(vdofs, new_vals);
      return;
   }

   if (_min <= min_val && max_val <= _max)
   {
      return;
   }

   Vector minv(size), maxv(size);
   minv = (_min > min_val) ? _min : min_val;
   maxv = (_max < max_val) ? _max : max_val;

   ImposeBounds(i, weights, minv, maxv);
}

void GridFunction::RestrictConforming()
{
   const SparseMatrix *R = fes->GetRestrictionMatrix();
   const Operator *P = fes->GetProlongationMatrix();

   if (P && R)
   {
      Vector tmp(R->Height());
      R->Mult(*this, tmp);
      P->Mult(tmp, *this);
   }
}

void GridFunction::GetNodalValues(Vector &nval, int vdim) const
{
   int i, j;
   Array<int> vertices;
   Array<double> values;
   Array<int> overlap(fes->GetNV());
   nval.SetSize(fes->GetNV());

   nval = 0.0;
   overlap = 0;
   for (i = 0; i < fes->GetNE(); i++)
   {
      fes->GetElementVertices(i, vertices);
      GetNodalValues(i, values, vdim);
      for (j = 0; j < vertices.Size(); j++)
      {
         nval(vertices[j]) += values[j];
         overlap[vertices[j]]++;
      }
   }
   for (i = 0; i < overlap.Size(); i++)
   {
      nval(i) /= overlap[i];
   }
}

void GridFunction::AccumulateAndCountZones(Coefficient &coeff,
                                           AvgType type,
                                           Array<int> &zones_per_vdof)
{
   zones_per_vdof.SetSize(fes->GetVSize());
   zones_per_vdof = 0;

   // Local interpolation
   Array<int> vdofs;
   Vector vals;
   *this = 0.0;

   HostReadWrite();

   for (int i = 0; i < fes->GetNE(); i++)
   {
      fes->GetElementVDofs(i, vdofs);
      // Local interpolation of coeff.
      vals.SetSize(vdofs.Size());
      fes->GetFE(i)->Project(coeff, *fes->GetElementTransformation(i), vals);

      // Accumulate values in all dofs, count the zones.
      for (int j = 0; j < vdofs.Size(); j++)
      {
         if (type == HARMONIC)
         {
            MFEM_VERIFY(vals[j] != 0.0,
                        "Coefficient has zeros, harmonic avg is undefined!");
            (*this)(vdofs[j]) += 1.0 / vals[j];
         }
         else if (type == ARITHMETIC)
         {
            (*this)(vdofs[j]) += vals[j];
         }
         else { MFEM_ABORT("Not implemented"); }

         zones_per_vdof[vdofs[j]]++;
      }
   }
}

void GridFunction::AccumulateAndCountZones(VectorCoefficient &vcoeff,
                                           AvgType type,
                                           Array<int> &zones_per_vdof)
{
   zones_per_vdof.SetSize(fes->GetVSize());
   zones_per_vdof = 0;

   // Local interpolation
   Array<int> vdofs;
   Vector vals;
   *this = 0.0;

   HostReadWrite();

   for (int i = 0; i < fes->GetNE(); i++)
   {
      fes->GetElementVDofs(i, vdofs);
      // Local interpolation of coeff.
      vals.SetSize(vdofs.Size());
      fes->GetFE(i)->Project(vcoeff, *fes->GetElementTransformation(i), vals);

      // Accumulate values in all dofs, count the zones.
      for (int j = 0; j < vdofs.Size(); j++)
      {
         int ldof;
         int isign;
         if (vdofs[j] < 0 )
         {
            ldof = -1-vdofs[j];
            isign = -1;
         }
         else
         {
            ldof = vdofs[j];
            isign = 1;
         }

         if (type == HARMONIC)
         {
            MFEM_VERIFY(vals[j] != 0.0,
                        "Coefficient has zeros, harmonic avg is undefined!");
            (*this)(ldof) += isign / vals[j];
         }
         else if (type == ARITHMETIC)
         {
            (*this)(ldof) += isign*vals[j];

         }
         else { MFEM_ABORT("Not implemented"); }

         zones_per_vdof[ldof]++;
      }
   }
}

void GridFunction::AccumulateAndCountBdrValues(
   Coefficient *coeff[], VectorCoefficient *vcoeff, Array<int> &attr,
   Array<int> &values_counter)
{
   int i, j, fdof, d, ind, vdim;
   double val;
   const FiniteElement *fe;
   ElementTransformation *transf;
   Array<int> vdofs;
   Vector vc;

   values_counter.SetSize(Size());
   values_counter = 0;

   vdim = fes->GetVDim();

   HostReadWrite();

   for (i = 0; i < fes->GetNBE(); i++)
   {
      if (attr[fes->GetBdrAttribute(i) - 1] == 0) { continue; }

      fe = fes->GetBE(i);
      fdof = fe->GetDof();
      transf = fes->GetBdrElementTransformation(i);
      const IntegrationRule &ir = fe->GetNodes();
      fes->GetBdrElementVDofs(i, vdofs);

      for (j = 0; j < fdof; j++)
      {
         const IntegrationPoint &ip = ir.IntPoint(j);
         transf->SetIntPoint(&ip);
         if (vcoeff) { vcoeff->Eval(vc, *transf, ip); }
         for (d = 0; d < vdim; d++)
         {
            if (!vcoeff && !coeff[d]) { continue; }

            val = vcoeff ? vc(d) : coeff[d]->Eval(*transf, ip);
            if ( (ind = vdofs[fdof*d+j]) < 0 )
            {
               val = -val, ind = -1-ind;
            }
            if (++values_counter[ind] == 1)
            {
               (*this)(ind) = val;
            }
            else
            {
               (*this)(ind) += val;
            }
         }
      }
   }

   // In the case of partially conforming space, i.e. (fes->cP != NULL), we need
   // to set the values of all dofs on which the dofs set above depend.
   // Dependency is defined from the matrix A = cP.cR: dof i depends on dof j
   // iff A_ij != 0. It is sufficient to resolve just the first level of
   // dependency, since A is a projection matrix: A^n = A due to cR.cP = I.
   // Cases like these arise in 3D when boundary edges are constrained by
   // (depend on) internal faces/elements. We use the virtual method
   // GetBoundaryClosure from NCMesh to resolve the dependencies.

   if (fes->Nonconforming() && fes->GetMesh()->Dimension() == 3)
   {
      Vector vals;
      Mesh *mesh = fes->GetMesh();
      NCMesh *ncmesh = mesh->ncmesh;
      Array<int> bdr_edges, bdr_vertices;
      ncmesh->GetBoundaryClosure(attr, bdr_vertices, bdr_edges);

      for (i = 0; i < bdr_edges.Size(); i++)
      {
         int edge = bdr_edges[i];
         fes->GetEdgeVDofs(edge, vdofs);
         if (vdofs.Size() == 0) { continue; }

         transf = mesh->GetEdgeTransformation(edge);
         transf->Attribute = -1; // TODO: set the boundary attribute
         fe = fes->GetEdgeElement(edge);
         if (!vcoeff)
         {
            vals.SetSize(fe->GetDof());
            for (d = 0; d < vdim; d++)
            {
               if (!coeff[d]) { continue; }

               fe->Project(*coeff[d], *transf, vals);
               for (int k = 0; k < vals.Size(); k++)
               {
                  ind = vdofs[d*vals.Size()+k];
                  if (++values_counter[ind] == 1)
                  {
                     (*this)(ind) = vals(k);
                  }
                  else
                  {
                     (*this)(ind) += vals(k);
                  }
               }
            }
         }
         else // vcoeff != NULL
         {
            vals.SetSize(vdim*fe->GetDof());
            fe->Project(*vcoeff, *transf, vals);
            for (int k = 0; k < vals.Size(); k++)
            {
               ind = vdofs[k];
               if (++values_counter[ind] == 1)
               {
                  (*this)(ind) = vals(k);
               }
               else
               {
                  (*this)(ind) += vals(k);
               }
            }
         }
      }
   }
}

static void accumulate_dofs(const Array<int> &dofs, const Vector &vals,
                            Vector &gf, Array<int> &values_counter)
{
   for (int i = 0; i < dofs.Size(); i++)
   {
      int k = dofs[i];
      double val = vals(i);
      if (k < 0) { k = -1 - k; val = -val; }
      if (++values_counter[k] == 1)
      {
         gf(k) = val;
      }
      else
      {
         gf(k) += val;
      }
   }
}

void GridFunction::AccumulateAndCountBdrTangentValues(
   VectorCoefficient &vcoeff, Array<int> &bdr_attr,
   Array<int> &values_counter)
{
   const FiniteElement *fe;
   ElementTransformation *T;
   Array<int> dofs;
   Vector lvec;

   values_counter.SetSize(Size());
   values_counter = 0;

   HostReadWrite();

   for (int i = 0; i < fes->GetNBE(); i++)
   {
      if (bdr_attr[fes->GetBdrAttribute(i)-1] == 0)
      {
         continue;
      }
      fe = fes->GetBE(i);
      T = fes->GetBdrElementTransformation(i);
      fes->GetBdrElementDofs(i, dofs);
      lvec.SetSize(fe->GetDof());
      fe->Project(vcoeff, *T, lvec);
      accumulate_dofs(dofs, lvec, *this, values_counter);
   }

   if (fes->Nonconforming() && fes->GetMesh()->Dimension() == 3)
   {
      Mesh *mesh = fes->GetMesh();
      NCMesh *ncmesh = mesh->ncmesh;
      Array<int> bdr_edges, bdr_vertices;
      ncmesh->GetBoundaryClosure(bdr_attr, bdr_vertices, bdr_edges);

      for (int i = 0; i < bdr_edges.Size(); i++)
      {
         int edge = bdr_edges[i];
         fes->GetEdgeDofs(edge, dofs);
         if (dofs.Size() == 0) { continue; }

         T = mesh->GetEdgeTransformation(edge);
         T->Attribute = -1; // TODO: set the boundary attribute
         fe = fes->GetEdgeElement(edge);
         lvec.SetSize(fe->GetDof());
         fe->Project(vcoeff, *T, lvec);
         accumulate_dofs(dofs, lvec, *this, values_counter);
      }
   }
}

void GridFunction::ComputeMeans(AvgType type, Array<int> &zones_per_vdof)
{
   switch (type)
   {
      case ARITHMETIC:
         for (int i = 0; i < size; i++)
         {
            const int nz = zones_per_vdof[i];
            if (nz) { (*this)(i) /= nz; }
         }
         break;

      case HARMONIC:
         for (int i = 0; i < size; i++)
         {
            const int nz = zones_per_vdof[i];
            if (nz) { (*this)(i) = nz/(*this)(i); }
         }
         break;

      default:
         MFEM_ABORT("invalid AvgType");
   }
}

void GridFunction::ProjectDeltaCoefficient(DeltaCoefficient &delta_coeff,
                                           double &integral)
{
   if (!fes->GetNE())
   {
      integral = 0.0;
      return;
   }

   Mesh *mesh = fes->GetMesh();
   const int dim = mesh->Dimension();
   const double *center = delta_coeff.Center();
   const double *vert = mesh->GetVertex(0);
   double min_dist, dist;
   int v_idx = 0;

   // find the vertex closest to the center of the delta function
   min_dist = Distance(center, vert, dim);
   for (int i = 0; i < mesh->GetNV(); i++)
   {
      vert = mesh->GetVertex(i);
      dist = Distance(center, vert, dim);
      if (dist < min_dist)
      {
         min_dist = dist;
         v_idx = i;
      }
   }

   (*this) = 0.0;
   integral = 0.0;

   if (min_dist >= delta_coeff.Tol())
   {
      return;
   }

   // find the elements that have 'v_idx' as a vertex
   MassIntegrator Mi(*delta_coeff.Weight());
   DenseMatrix loc_mass;
   Array<int> vdofs, vertices;
   Vector vals, loc_mass_vals;
   for (int i = 0; i < mesh->GetNE(); i++)
   {
      mesh->GetElementVertices(i, vertices);
      for (int j = 0; j < vertices.Size(); j++)
         if (vertices[j] == v_idx)
         {
            const FiniteElement *fe = fes->GetFE(i);
            Mi.AssembleElementMatrix(*fe, *fes->GetElementTransformation(i),
                                     loc_mass);
            vals.SetSize(fe->GetDof());
            fe->ProjectDelta(j, vals);
            fes->GetElementVDofs(i, vdofs);
            SetSubVector(vdofs, vals);
            loc_mass_vals.SetSize(vals.Size());
            loc_mass.Mult(vals, loc_mass_vals);
            integral += loc_mass_vals.Sum(); // partition of unity basis
            break;
         }
   }
}

void GridFunction::ProjectCoefficient(Coefficient &coeff)
{
   DeltaCoefficient *delta_c = dynamic_cast<DeltaCoefficient *>(&coeff);

   if (delta_c == NULL)
   {
      Array<int> vdofs;
      Vector vals;

      for (int i = 0; i < fes->GetNE(); i++)
      {
         fes->GetElementVDofs(i, vdofs);
         vals.SetSize(vdofs.Size());
         fes->GetFE(i)->Project(coeff, *fes->GetElementTransformation(i), vals);
         SetSubVector(vdofs, vals);
      }
   }
   else
   {
      double integral;

      ProjectDeltaCoefficient(*delta_c, integral);

      (*this) *= (delta_c->Scale() / integral);
   }
}

void GridFunction::ProjectCoefficient(
   Coefficient &coeff, Array<int> &dofs, int vd)
{
   int el = -1;
   ElementTransformation *T = NULL;
   const FiniteElement *fe = NULL;

   fes->BuildDofToArrays(); // ensures GetElementForDof(), GetLocalDofForDof() initialized.

   for (int i = 0; i < dofs.Size(); i++)
   {
      int dof = dofs[i], j = fes->GetElementForDof(dof);
      if (el != j)
      {
         el = j;
         T = fes->GetElementTransformation(el);
         fe = fes->GetFE(el);
      }
      int vdof = fes->DofToVDof(dof, vd);
      int ld = fes->GetLocalDofForDof(dof);
      const IntegrationPoint &ip = fe->GetNodes().IntPoint(ld);
      T->SetIntPoint(&ip);
      (*this)(vdof) = coeff.Eval(*T, ip);
   }
}

void GridFunction::ProjectCoefficient(VectorCoefficient &vcoeff)
{
   int i;
   Array<int> vdofs;
   Vector vals;

   for (i = 0; i < fes->GetNE(); i++)
   {
      fes->GetElementVDofs(i, vdofs);
      vals.SetSize(vdofs.Size());
      fes->GetFE(i)->Project(vcoeff, *fes->GetElementTransformation(i), vals);
      SetSubVector(vdofs, vals);
   }
}

void GridFunction::ProjectCoefficient(
   VectorCoefficient &vcoeff, Array<int> &dofs)
{
   int el = -1;
   ElementTransformation *T = NULL;
   const FiniteElement *fe = NULL;

   Vector val;

   fes->BuildDofToArrays(); // ensures GetElementForDof(), GetLocalDofForDof() initialized.

   for (int i = 0; i < dofs.Size(); i++)
   {
      int dof = dofs[i], j = fes->GetElementForDof(dof);
      if (el != j)
      {
         el = j;
         T = fes->GetElementTransformation(el);
         fe = fes->GetFE(el);
      }
      int ld = fes->GetLocalDofForDof(dof);
      const IntegrationPoint &ip = fe->GetNodes().IntPoint(ld);
      T->SetIntPoint(&ip);
      vcoeff.Eval(val, *T, ip);
      for (int vd = 0; vd < fes->GetVDim(); vd ++)
      {
         int vdof = fes->DofToVDof(dof, vd);
         (*this)(vdof) = val(vd);
      }
   }
}

void GridFunction::ProjectCoefficient(Coefficient *coeff[])
{
   int i, j, fdof, d, ind, vdim;
   double val;
   const FiniteElement *fe;
   ElementTransformation *transf;
   Array<int> vdofs;

   vdim = fes->GetVDim();
   for (i = 0; i < fes->GetNE(); i++)
   {
      fe = fes->GetFE(i);
      fdof = fe->GetDof();
      transf = fes->GetElementTransformation(i);
      const IntegrationRule &ir = fe->GetNodes();
      fes->GetElementVDofs(i, vdofs);
      for (j = 0; j < fdof; j++)
      {
         const IntegrationPoint &ip = ir.IntPoint(j);
         transf->SetIntPoint(&ip);
         for (d = 0; d < vdim; d++)
         {
            if (!coeff[d]) { continue; }

            val = coeff[d]->Eval(*transf, ip);
            if ( (ind = vdofs[fdof*d+j]) < 0 )
            {
               val = -val, ind = -1-ind;
            }
            (*this)(ind) = val;
         }
      }
   }
}

void GridFunction::ProjectDiscCoefficient(VectorCoefficient &coeff,
                                          Array<int> &dof_attr)
{
   Array<int> vdofs;
   Vector vals;

   HostWrite();
   // maximal element attribute for each dof
   dof_attr.SetSize(fes->GetVSize());
   dof_attr = -1;

   // local projection
   for (int i = 0; i < fes->GetNE(); i++)
   {
      fes->GetElementVDofs(i, vdofs);
      vals.SetSize(vdofs.Size());
      fes->GetFE(i)->Project(coeff, *fes->GetElementTransformation(i), vals);

      // the values in shared dofs are determined from the element with maximal
      // attribute
      int attr = fes->GetAttribute(i);
      for (int j = 0; j < vdofs.Size(); j++)
      {
         if (attr > dof_attr[vdofs[j]])
         {
            (*this)(vdofs[j]) = vals[j];
            dof_attr[vdofs[j]] = attr;
         }
      }
   }
}

void GridFunction::ProjectDiscCoefficient(VectorCoefficient &coeff)
{
   Array<int> dof_attr;
   ProjectDiscCoefficient(coeff, dof_attr);
}

void GridFunction::ProjectDiscCoefficient(Coefficient &coeff, AvgType type)
{
   // Harmonic  (x1 ... xn) = [ (1/x1 + ... + 1/xn) / n ]^-1.
   // Arithmetic(x1 ... xn) = (x1 + ... + xn) / n.

   Array<int> zones_per_vdof;
   AccumulateAndCountZones(coeff, type, zones_per_vdof);

   ComputeMeans(type, zones_per_vdof);
}

void GridFunction::ProjectDiscCoefficient(VectorCoefficient &coeff,
                                          AvgType type)
{
   Array<int> zones_per_vdof;
   AccumulateAndCountZones(coeff, type, zones_per_vdof);

   ComputeMeans(type, zones_per_vdof);
}

void GridFunction::ProjectBdrCoefficient(VectorCoefficient &vcoeff,
                                         Array<int> &attr)
{
   Array<int> values_counter;
   AccumulateAndCountBdrValues(NULL, &vcoeff, attr, values_counter);
   ComputeMeans(ARITHMETIC, values_counter);
#ifdef MFEM_DEBUG
   Array<int> ess_vdofs_marker;
   fes->GetEssentialVDofs(attr, ess_vdofs_marker);
   for (int i = 0; i < values_counter.Size(); i++)
   {
      MFEM_ASSERT(bool(values_counter[i]) == bool(ess_vdofs_marker[i]),
                  "internal error");
   }
#endif
}

void GridFunction::ProjectBdrCoefficient(Coefficient *coeff[], Array<int> &attr)
{
   Array<int> values_counter;
   // this->HostReadWrite(); // done inside the next call
   AccumulateAndCountBdrValues(coeff, NULL, attr, values_counter);
   ComputeMeans(ARITHMETIC, values_counter);
#ifdef MFEM_DEBUG
   Array<int> ess_vdofs_marker;
   fes->GetEssentialVDofs(attr, ess_vdofs_marker);
   for (int i = 0; i < values_counter.Size(); i++)
   {
      MFEM_ASSERT(bool(values_counter[i]) == bool(ess_vdofs_marker[i]),
                  "internal error");
   }
#endif
}

void GridFunction::ProjectBdrCoefficientNormal(
   VectorCoefficient &vcoeff, Array<int> &bdr_attr)
{
#if 0
   // implementation for the case when the face dofs are integrals of the
   // normal component.
   const FiniteElement *fe;
   ElementTransformation *T;
   Array<int> dofs;
   int dim = vcoeff.GetVDim();
   Vector vc(dim), nor(dim), lvec, shape;

   for (int i = 0; i < fes->GetNBE(); i++)
   {
      if (bdr_attr[fes->GetBdrAttribute(i)-1] == 0)
      {
         continue;
      }
      fe = fes->GetBE(i);
      T = fes->GetBdrElementTransformation(i);
      int intorder = 2*fe->GetOrder(); // !!!
      const IntegrationRule &ir = IntRules.Get(fe->GetGeomType(), intorder);
      int nd = fe->GetDof();
      lvec.SetSize(nd);
      shape.SetSize(nd);
      lvec = 0.0;
      for (int j = 0; j < ir.GetNPoints(); j++)
      {
         const IntegrationPoint &ip = ir.IntPoint(j);
         T->SetIntPoint(&ip);
         vcoeff.Eval(vc, *T, ip);
         CalcOrtho(T->Jacobian(), nor);
         fe->CalcShape(ip, shape);
         lvec.Add(ip.weight * (vc * nor), shape);
      }
      fes->GetBdrElementDofs(i, dofs);
      SetSubVector(dofs, lvec);
   }
#else
   // implementation for the case when the face dofs are scaled point
   // values of the normal component.
   const FiniteElement *fe;
   ElementTransformation *T;
   Array<int> dofs;
   int dim = vcoeff.GetVDim();
   Vector vc(dim), nor(dim), lvec;

   for (int i = 0; i < fes->GetNBE(); i++)
   {
      if (bdr_attr[fes->GetBdrAttribute(i)-1] == 0)
      {
         continue;
      }
      fe = fes->GetBE(i);
      T = fes->GetBdrElementTransformation(i);
      const IntegrationRule &ir = fe->GetNodes();
      lvec.SetSize(fe->GetDof());
      for (int j = 0; j < ir.GetNPoints(); j++)
      {
         const IntegrationPoint &ip = ir.IntPoint(j);
         T->SetIntPoint(&ip);
         vcoeff.Eval(vc, *T, ip);
         CalcOrtho(T->Jacobian(), nor);
         lvec(j) = (vc * nor);
      }
      fes->GetBdrElementDofs(i, dofs);
      SetSubVector(dofs, lvec);
   }
#endif
}

void GridFunction::ProjectBdrCoefficientTangent(
   VectorCoefficient &vcoeff, Array<int> &bdr_attr)
{
   Array<int> values_counter;
   AccumulateAndCountBdrTangentValues(vcoeff, bdr_attr, values_counter);
   ComputeMeans(ARITHMETIC, values_counter);
#ifdef MFEM_DEBUG
   Array<int> ess_vdofs_marker;
   fes->GetEssentialVDofs(bdr_attr, ess_vdofs_marker);
   for (int i = 0; i < values_counter.Size(); i++)
   {
      MFEM_ASSERT(bool(values_counter[i]) == bool(ess_vdofs_marker[i]),
                  "internal error");
   }
#endif
}

double GridFunction::ComputeL2Error(
   Coefficient *exsol[], const IntegrationRule *irs[]) const
{
   double error = 0.0, a;
   const FiniteElement *fe;
   ElementTransformation *transf;
   Vector shape;
   Array<int> vdofs;
   int fdof, d, i, intorder, j, k;

   for (i = 0; i < fes->GetNE(); i++)
   {
      fe = fes->GetFE(i);
      fdof = fe->GetDof();
      transf = fes->GetElementTransformation(i);
      shape.SetSize(fdof);
      intorder = 2*fe->GetOrder() + 3; // <----------
      const IntegrationRule *ir;
      if (irs)
      {
         ir = irs[fe->GetGeomType()];
      }
      else
      {
         ir = &(IntRules.Get(fe->GetGeomType(), intorder));
      }
      fes->GetElementVDofs(i, vdofs);
      for (j = 0; j < ir->GetNPoints(); j++)
      {
         const IntegrationPoint &ip = ir->IntPoint(j);
         fe->CalcShape(ip, shape);
         for (d = 0; d < fes->GetVDim(); d++)
         {
            a = 0;
            for (k = 0; k < fdof; k++)
               if (vdofs[fdof*d+k] >= 0)
               {
                  a += (*this)(vdofs[fdof*d+k]) * shape(k);
               }
               else
               {
                  a -= (*this)(-1-vdofs[fdof*d+k]) * shape(k);
               }
            transf->SetIntPoint(&ip);
            a -= exsol[d]->Eval(*transf, ip);
            error += ip.weight * transf->Weight() * a * a;
         }
      }
   }

   return (error < 0.0) ? -sqrt(-error) : sqrt(error);
}

double GridFunction::ComputeL2Error(
   VectorCoefficient &exsol, const IntegrationRule *irs[],
   Array<int> *elems) const
{
   double error = 0.0;
   const FiniteElement *fe;
   ElementTransformation *T;
   DenseMatrix vals, exact_vals;
   Vector loc_errs;

   for (int i = 0; i < fes->GetNE(); i++)
   {
      if (elems != NULL && (*elems)[i] == 0) { continue; }
      fe = fes->GetFE(i);
      int intorder = 2*fe->GetOrder() + 3; // <----------
      const IntegrationRule *ir;
      if (irs)
      {
         ir = irs[fe->GetGeomType()];
      }
      else
      {
         ir = &(IntRules.Get(fe->GetGeomType(), intorder));
      }
      T = fes->GetElementTransformation(i);
      GetVectorValues(*T, *ir, vals);
      exsol.Eval(exact_vals, *T, *ir);
      vals -= exact_vals;
      loc_errs.SetSize(vals.Width());
      vals.Norm2(loc_errs);
      for (int j = 0; j < ir->GetNPoints(); j++)
      {
         const IntegrationPoint &ip = ir->IntPoint(j);
         T->SetIntPoint(&ip);
         error += ip.weight * T->Weight() * (loc_errs(j) * loc_errs(j));
      }
   }

   return (error < 0.0) ? -sqrt(-error) : sqrt(error);
}

double GridFunction::ComputeGradError(VectorCoefficient *exgrad,
                                      const IntegrationRule *irs[]) const
{
   double error = 0.0;
   const FiniteElement *fe;
   ElementTransformation *Tr;
   Array<int> dofs;
   Vector grad;
   int intorder;
   int dim = fes->GetMesh()->SpaceDimension();
   Vector vec(dim);

   for (int i = 0; i < fes->GetNE(); i++)
   {
      fe = fes->GetFE(i);
      Tr = fes->GetElementTransformation(i);
      intorder = 2*fe->GetOrder() + 3; // <--------
      const IntegrationRule *ir;
      if (irs)
      {
         ir = irs[fe->GetGeomType()];
      }
      else
      {
         ir = &(IntRules.Get(fe->GetGeomType(), intorder));
      }
      fes->GetElementDofs(i, dofs);
      for (int j = 0; j < ir->GetNPoints(); j++)
      {
         const IntegrationPoint &ip = ir->IntPoint(j);
         Tr->SetIntPoint(&ip);
         GetGradient(*Tr,grad);
         exgrad->Eval(vec,*Tr,ip);
         vec-=grad;
         error += ip.weight * Tr->Weight() * (vec * vec);
      }
   }
   return (error < 0.0) ? -sqrt(-error) : sqrt(error);
}

double GridFunction::ComputeCurlError(VectorCoefficient *excurl,
                                      const IntegrationRule *irs[]) const
{
   double error = 0.0;
   const FiniteElement *fe;
   ElementTransformation *Tr;
   Array<int> dofs;
   Vector curl;
   int intorder;
   int dim = fes->GetMesh()->SpaceDimension();
   int n = (dim == 3) ? dim : 1;
   Vector vec(n);

   for (int i = 0; i < fes->GetNE(); i++)
   {
      fe = fes->GetFE(i);
      Tr = fes->GetElementTransformation(i);
      intorder = 2*fe->GetOrder() + 3;
      const IntegrationRule *ir;
      if (irs)
      {
         ir = irs[fe->GetGeomType()];
      }
      else
      {
         ir = &(IntRules.Get(fe->GetGeomType(), intorder));
      }
      fes->GetElementDofs(i, dofs);
      for (int j = 0; j < ir->GetNPoints(); j++)
      {
         const IntegrationPoint &ip = ir->IntPoint(j);
         Tr->SetIntPoint(&ip);
         GetCurl(*Tr,curl);
         excurl->Eval(vec,*Tr,ip);
         vec-=curl;
         error += ip.weight * Tr->Weight() * ( vec * vec );
      }
   }

   return (error < 0.0) ? -sqrt(-error) : sqrt(error);
}

double GridFunction::ComputeDivError(
   Coefficient *exdiv, const IntegrationRule *irs[]) const
{
   double error = 0.0, a;
   const FiniteElement *fe;
   ElementTransformation *Tr;
   Array<int> dofs;
   int intorder;

   for (int i = 0; i < fes->GetNE(); i++)
   {
      fe = fes->GetFE(i);
      Tr = fes->GetElementTransformation(i);
      intorder = 2*fe->GetOrder() + 3;
      const IntegrationRule *ir;
      if (irs)
      {
         ir = irs[fe->GetGeomType()];
      }
      else
      {
         ir = &(IntRules.Get(fe->GetGeomType(), intorder));
      }
      fes->GetElementDofs(i, dofs);
      for (int j = 0; j < ir->GetNPoints(); j++)
      {
         const IntegrationPoint &ip = ir->IntPoint(j);
         Tr->SetIntPoint (&ip);
         a = GetDivergence(*Tr) - exdiv->Eval(*Tr, ip);
         error += ip.weight * Tr->Weight() * a * a;
      }
   }

   return (error < 0.0) ? -sqrt(-error) : sqrt(error);
}

double GridFunction::ComputeDGFaceJumpError(Coefficient *exsol,
                                            Coefficient *ell_coeff,
                                            class JumpScaling jump_scaling,
                                            const IntegrationRule *irs[])  const
{
   int fdof, intorder, k;
   Mesh *mesh;
   const FiniteElement *fe;
   ElementTransformation *transf;
   FaceElementTransformations *face_elem_transf;
   Vector shape, el_dofs, err_val, ell_coeff_val;
   Array<int> vdofs;
   IntegrationPoint eip;
   double error = 0.0;

   mesh = fes->GetMesh();

   for (int i = 0; i < mesh->GetNumFaces(); i++)
   {
      int i1, i2;
      mesh->GetFaceElements(i, &i1, &i2);
      double h = mesh->GetElementSize(i1);
      intorder = fes->GetFE(i1)->GetOrder();
      if (i2 >= 0)
      {
         if ( (k = fes->GetFE(i2)->GetOrder()) > intorder )
         {
            intorder = k;
         }
         h = std::min(h, mesh->GetElementSize(i2));
      }
      int p = intorder;
      intorder = 2 * intorder;  // <-------------
      face_elem_transf = mesh->GetFaceElementTransformations(i, 5);
      const IntegrationRule *ir;
      if (irs)
      {
         ir = irs[face_elem_transf->GetGeometryType()];
      }
      else
      {
         ir = &(IntRules.Get(face_elem_transf->GetGeometryType(), intorder));
      }
      err_val.SetSize(ir->GetNPoints());
      ell_coeff_val.SetSize(ir->GetNPoints());
      // side 1
      transf = face_elem_transf->Elem1;
      fe = fes->GetFE(i1);
      fdof = fe->GetDof();
      fes->GetElementVDofs(i1, vdofs);
      shape.SetSize(fdof);
      el_dofs.SetSize(fdof);
      for (k = 0; k < fdof; k++)
         if (vdofs[k] >= 0)
         {
            el_dofs(k) =   (*this)(vdofs[k]);
         }
         else
         {
            el_dofs(k) = - (*this)(-1-vdofs[k]);
         }
      for (int j = 0; j < ir->GetNPoints(); j++)
      {
         face_elem_transf->Loc1.Transform(ir->IntPoint(j), eip);
         fe->CalcShape(eip, shape);
         transf->SetIntPoint(&eip);
         ell_coeff_val(j) = ell_coeff->Eval(*transf, eip);
         err_val(j) = exsol->Eval(*transf, eip) - (shape * el_dofs);
      }
      if (i2 >= 0)
      {
         // side 2
         face_elem_transf = mesh->GetFaceElementTransformations(i, 10);
         transf = face_elem_transf->Elem2;
         fe = fes->GetFE(i2);
         fdof = fe->GetDof();
         fes->GetElementVDofs(i2, vdofs);
         shape.SetSize(fdof);
         el_dofs.SetSize(fdof);
         for (k = 0; k < fdof; k++)
            if (vdofs[k] >= 0)
            {
               el_dofs(k) =   (*this)(vdofs[k]);
            }
            else
            {
               el_dofs(k) = - (*this)(-1-vdofs[k]);
            }
         for (int j = 0; j < ir->GetNPoints(); j++)
         {
            face_elem_transf->Loc2.Transform(ir->IntPoint(j), eip);
            fe->CalcShape(eip, shape);
            transf->SetIntPoint(&eip);
            ell_coeff_val(j) += ell_coeff->Eval(*transf, eip);
            ell_coeff_val(j) *= 0.5;
            err_val(j) -= (exsol->Eval(*transf, eip) - (shape * el_dofs));
         }
      }
      face_elem_transf = mesh->GetFaceElementTransformations(i, 16);
      transf = face_elem_transf;
      for (int j = 0; j < ir->GetNPoints(); j++)
      {
         const IntegrationPoint &ip = ir->IntPoint(j);
         transf->SetIntPoint(&ip);
         double nu = jump_scaling.Eval(h, p);
         error += (ip.weight * nu * ell_coeff_val(j) *
                   transf->Weight() *
                   err_val(j) * err_val(j));
      }
   }

   return (error < 0.0) ? -sqrt(-error) : sqrt(error);
}

double GridFunction::ComputeDGFaceJumpError(Coefficient *exsol,
                                            Coefficient *ell_coeff,
                                            double Nu,
                                            const IntegrationRule *irs[])  const
{
   return ComputeDGFaceJumpError(
             exsol, ell_coeff, {Nu, JumpScaling::ONE_OVER_H}, irs);
}

double GridFunction::ComputeH1Error(Coefficient *exsol,
                                    VectorCoefficient *exgrad,
                                    Coefficient *ell_coef, double Nu,
                                    int norm_type) const
{
   double error1 = 0.0;
   double error2 = 0.0;
   if (norm_type & 1) { error1 = GridFunction::ComputeGradError(exgrad); }
   if (norm_type & 2)
   {
      error2 = GridFunction::ComputeDGFaceJumpError(
                  exsol, ell_coef, {Nu, JumpScaling::ONE_OVER_H});
   }

   return sqrt(error1 * error1 + error2 * error2);
}

double GridFunction::ComputeH1Error(Coefficient *exsol,
                                    VectorCoefficient *exgrad,
                                    const IntegrationRule *irs[]) const
{
   double L2error = GridFunction::ComputeLpError(2.0,*exsol,NULL,irs);
   double GradError = ComputeGradError(exgrad,irs);
   return sqrt(L2error*L2error + GradError*GradError);
}

double GridFunction::ComputeHDivError(VectorCoefficient *exsol,
                                      Coefficient *exdiv,
                                      const IntegrationRule *irs[]) const
{
   double L2error = GridFunction::ComputeLpError(2.0,*exsol,NULL,NULL,irs);
   double DivError = ComputeDivError(exdiv,irs);
   return sqrt(L2error*L2error + DivError*DivError);
}

double GridFunction::ComputeHCurlError(VectorCoefficient *exsol,
                                       VectorCoefficient *excurl,
                                       const IntegrationRule *irs[]) const
{
   double L2error = GridFunction::ComputeLpError(2.0,*exsol,NULL,NULL,irs);
   double CurlError = ComputeCurlError(excurl,irs);
   return sqrt(L2error*L2error + CurlError*CurlError);
}

double GridFunction::ComputeMaxError(
   Coefficient *exsol[], const IntegrationRule *irs[]) const
{
   double error = 0.0, a;
   const FiniteElement *fe;
   ElementTransformation *transf;
   Vector shape;
   Array<int> vdofs;
   int fdof, d, i, intorder, j, k;

   for (i = 0; i < fes->GetNE(); i++)
   {
      fe = fes->GetFE(i);
      fdof = fe->GetDof();
      transf = fes->GetElementTransformation(i);
      shape.SetSize(fdof);
      intorder = 2*fe->GetOrder() + 3; // <----------
      const IntegrationRule *ir;
      if (irs)
      {
         ir = irs[fe->GetGeomType()];
      }
      else
      {
         ir = &(IntRules.Get(fe->GetGeomType(), intorder));
      }
      fes->GetElementVDofs(i, vdofs);
      for (j = 0; j < ir->GetNPoints(); j++)
      {
         const IntegrationPoint &ip = ir->IntPoint(j);
         fe->CalcShape(ip, shape);
         transf->SetIntPoint(&ip);
         for (d = 0; d < fes->GetVDim(); d++)
         {
            a = 0;
            for (k = 0; k < fdof; k++)
               if (vdofs[fdof*d+k] >= 0)
               {
                  a += (*this)(vdofs[fdof*d+k]) * shape(k);
               }
               else
               {
                  a -= (*this)(-1-vdofs[fdof*d+k]) * shape(k);
               }
            a -= exsol[d]->Eval(*transf, ip);
            a = fabs(a);
            if (error < a)
            {
               error = a;
            }
         }
      }
   }
   return error;
}

double GridFunction::ComputeW11Error(
   Coefficient *exsol, VectorCoefficient *exgrad, int norm_type,
   Array<int> *elems, const IntegrationRule *irs[]) const
{
   // assuming vdim is 1
   int i, fdof, dim, intorder, j, k;
   Mesh *mesh;
   const FiniteElement *fe;
   ElementTransformation *transf;
   Vector e_grad, a_grad, shape, el_dofs, err_val, ell_coeff_val;
   DenseMatrix dshape, dshapet, Jinv;
   Array<int> vdofs;
   double a, error = 0.0;

   mesh = fes->GetMesh();
   dim = mesh->Dimension();
   e_grad.SetSize(dim);
   a_grad.SetSize(dim);
   Jinv.SetSize(dim);

   if (norm_type & 1) // L_1 norm
      for (i = 0; i < mesh->GetNE(); i++)
      {
         if (elems != NULL && (*elems)[i] == 0) { continue; }
         fe = fes->GetFE(i);
         fdof = fe->GetDof();
         transf = fes->GetElementTransformation(i);
         el_dofs.SetSize(fdof);
         shape.SetSize(fdof);
         intorder = 2*fe->GetOrder() + 1; // <----------
         const IntegrationRule *ir;
         if (irs)
         {
            ir = irs[fe->GetGeomType()];
         }
         else
         {
            ir = &(IntRules.Get(fe->GetGeomType(), intorder));
         }
         fes->GetElementVDofs(i, vdofs);
         for (k = 0; k < fdof; k++)
            if (vdofs[k] >= 0)
            {
               el_dofs(k) = (*this)(vdofs[k]);
            }
            else
            {
               el_dofs(k) = -(*this)(-1-vdofs[k]);
            }
         for (j = 0; j < ir->GetNPoints(); j++)
         {
            const IntegrationPoint &ip = ir->IntPoint(j);
            fe->CalcShape(ip, shape);
            transf->SetIntPoint(&ip);
            a = (el_dofs * shape) - (exsol->Eval(*transf, ip));
            error += ip.weight * transf->Weight() * fabs(a);
         }
      }

   if (norm_type & 2) // W^1_1 seminorm
      for (i = 0; i < mesh->GetNE(); i++)
      {
         if (elems != NULL && (*elems)[i] == 0) { continue; }
         fe = fes->GetFE(i);
         fdof = fe->GetDof();
         transf = mesh->GetElementTransformation(i);
         el_dofs.SetSize(fdof);
         dshape.SetSize(fdof, dim);
         dshapet.SetSize(fdof, dim);
         intorder = 2*fe->GetOrder() + 1; // <----------
         const IntegrationRule *ir;
         if (irs)
         {
            ir = irs[fe->GetGeomType()];
         }
         else
         {
            ir = &(IntRules.Get(fe->GetGeomType(), intorder));
         }
         fes->GetElementVDofs(i, vdofs);
         for (k = 0; k < fdof; k++)
            if (vdofs[k] >= 0)
            {
               el_dofs(k) = (*this)(vdofs[k]);
            }
            else
            {
               el_dofs(k) = -(*this)(-1-vdofs[k]);
            }
         for (j = 0; j < ir->GetNPoints(); j++)
         {
            const IntegrationPoint &ip = ir->IntPoint(j);
            fe->CalcDShape(ip, dshape);
            transf->SetIntPoint(&ip);
            exgrad->Eval(e_grad, *transf, ip);
            CalcInverse(transf->Jacobian(), Jinv);
            Mult(dshape, Jinv, dshapet);
            dshapet.MultTranspose(el_dofs, a_grad);
            e_grad -= a_grad;
            error += ip.weight * transf->Weight() * e_grad.Norml1();
         }
      }

   return error;
}

double GridFunction::ComputeLpError(const double p, Coefficient &exsol,
                                    Coefficient *weight,
                                    const IntegrationRule *irs[]) const
{
   double error = 0.0;
   const FiniteElement *fe;
   ElementTransformation *T;
   Vector vals;

   for (int i = 0; i < fes->GetNE(); i++)
   {
      fe = fes->GetFE(i);
      const IntegrationRule *ir;
      if (irs)
      {
         ir = irs[fe->GetGeomType()];
      }
      else
      {
         int intorder = 2*fe->GetOrder() + 3; // <----------
         ir = &(IntRules.Get(fe->GetGeomType(), intorder));
      }
      GetValues(i, *ir, vals);
      T = fes->GetElementTransformation(i);
      for (int j = 0; j < ir->GetNPoints(); j++)
      {
         const IntegrationPoint &ip = ir->IntPoint(j);
         T->SetIntPoint(&ip);
         double err = fabs(vals(j) - exsol.Eval(*T, ip));
         if (p < infinity())
         {
            err = pow(err, p);
            if (weight)
            {
               err *= weight->Eval(*T, ip);
            }
            error += ip.weight * T->Weight() * err;
         }
         else
         {
            if (weight)
            {
               err *= weight->Eval(*T, ip);
            }
            error = std::max(error, err);
         }
      }
   }

   if (p < infinity())
   {
      // negative quadrature weights may cause the error to be negative
      if (error < 0.)
      {
         error = -pow(-error, 1./p);
      }
      else
      {
         error = pow(error, 1./p);
      }
   }

   return error;
}

void GridFunction::ComputeElementLpErrors(const double p, Coefficient &exsol,
                                          Vector &error,
                                          Coefficient *weight,
                                          const IntegrationRule *irs[]) const
{
   MFEM_ASSERT(error.Size() == fes->GetNE(),
               "Incorrect size for result vector");

   error = 0.0;
   const FiniteElement *fe;
   ElementTransformation *T;
   Vector vals;

   for (int i = 0; i < fes->GetNE(); i++)
   {
      fe = fes->GetFE(i);
      const IntegrationRule *ir;
      if (irs)
      {
         ir = irs[fe->GetGeomType()];
      }
      else
      {
         int intorder = 2*fe->GetOrder() + 3; // <----------
         ir = &(IntRules.Get(fe->GetGeomType(), intorder));
      }
      GetValues(i, *ir, vals);
      T = fes->GetElementTransformation(i);
      for (int j = 0; j < ir->GetNPoints(); j++)
      {
         const IntegrationPoint &ip = ir->IntPoint(j);
         T->SetIntPoint(&ip);
         double err = fabs(vals(j) - exsol.Eval(*T, ip));
         if (p < infinity())
         {
            err = pow(err, p);
            if (weight)
            {
               err *= weight->Eval(*T, ip);
            }
            error[i] += ip.weight * T->Weight() * err;
         }
         else
         {
            if (weight)
            {
               err *= weight->Eval(*T, ip);
            }
            error[i] = std::max(error[i], err);
         }
      }
      if (p < infinity())
      {
         // negative quadrature weights may cause the error to be negative
         if (error[i] < 0.)
         {
            error[i] = -pow(-error[i], 1./p);
         }
         else
         {
            error[i] = pow(error[i], 1./p);
         }
      }
   }
}

double GridFunction::ComputeLpError(const double p, VectorCoefficient &exsol,
                                    Coefficient *weight,
                                    VectorCoefficient *v_weight,
                                    const IntegrationRule *irs[]) const
{
   double error = 0.0;
   const FiniteElement *fe;
   ElementTransformation *T;
   DenseMatrix vals, exact_vals;
   Vector loc_errs;

   for (int i = 0; i < fes->GetNE(); i++)
   {
      fe = fes->GetFE(i);
      const IntegrationRule *ir;
      if (irs)
      {
         ir = irs[fe->GetGeomType()];
      }
      else
      {
         int intorder = 2*fe->GetOrder() + 3; // <----------
         ir = &(IntRules.Get(fe->GetGeomType(), intorder));
      }
      T = fes->GetElementTransformation(i);
      GetVectorValues(*T, *ir, vals);
      exsol.Eval(exact_vals, *T, *ir);
      vals -= exact_vals;
      loc_errs.SetSize(vals.Width());
      if (!v_weight)
      {
         // compute the lengths of the errors at the integration points
         // thus the vector norm is rotationally invariant
         vals.Norm2(loc_errs);
      }
      else
      {
         v_weight->Eval(exact_vals, *T, *ir);
         // column-wise dot product of the vector error (in vals) and the
         // vector weight (in exact_vals)
         for (int j = 0; j < vals.Width(); j++)
         {
            double err = 0.0;
            for (int d = 0; d < vals.Height(); d++)
            {
               err += vals(d,j)*exact_vals(d,j);
            }
            loc_errs(j) = fabs(err);
         }
      }
      for (int j = 0; j < ir->GetNPoints(); j++)
      {
         const IntegrationPoint &ip = ir->IntPoint(j);
         T->SetIntPoint(&ip);
         double err = loc_errs(j);
         if (p < infinity())
         {
            err = pow(err, p);
            if (weight)
            {
               err *= weight->Eval(*T, ip);
            }
            error += ip.weight * T->Weight() * err;
         }
         else
         {
            if (weight)
            {
               err *= weight->Eval(*T, ip);
            }
            error = std::max(error, err);
         }
      }
   }

   if (p < infinity())
   {
      // negative quadrature weights may cause the error to be negative
      if (error < 0.)
      {
         error = -pow(-error, 1./p);
      }
      else
      {
         error = pow(error, 1./p);
      }
   }

   return error;
}

void GridFunction::ComputeElementLpErrors(const double p,
                                          VectorCoefficient &exsol,
                                          Vector &error,
                                          Coefficient *weight,
                                          VectorCoefficient *v_weight,
                                          const IntegrationRule *irs[]) const
{
   MFEM_ASSERT(error.Size() == fes->GetNE(),
               "Incorrect size for result vector");

   error = 0.0;
   const FiniteElement *fe;
   ElementTransformation *T;
   DenseMatrix vals, exact_vals;
   Vector loc_errs;

   for (int i = 0; i < fes->GetNE(); i++)
   {
      fe = fes->GetFE(i);
      const IntegrationRule *ir;
      if (irs)
      {
         ir = irs[fe->GetGeomType()];
      }
      else
      {
         int intorder = 2*fe->GetOrder() + 3; // <----------
         ir = &(IntRules.Get(fe->GetGeomType(), intorder));
      }
      T = fes->GetElementTransformation(i);
      GetVectorValues(*T, *ir, vals);
      exsol.Eval(exact_vals, *T, *ir);
      vals -= exact_vals;
      loc_errs.SetSize(vals.Width());
      if (!v_weight)
      {
         // compute the lengths of the errors at the integration points thus the
         // vector norm is rotationally invariant
         vals.Norm2(loc_errs);
      }
      else
      {
         v_weight->Eval(exact_vals, *T, *ir);
         // column-wise dot product of the vector error (in vals) and the vector
         // weight (in exact_vals)
         for (int j = 0; j < vals.Width(); j++)
         {
            double err = 0.0;
            for (int d = 0; d < vals.Height(); d++)
            {
               err += vals(d,j)*exact_vals(d,j);
            }
            loc_errs(j) = fabs(err);
         }
      }
      for (int j = 0; j < ir->GetNPoints(); j++)
      {
         const IntegrationPoint &ip = ir->IntPoint(j);
         T->SetIntPoint(&ip);
         double err = loc_errs(j);
         if (p < infinity())
         {
            err = pow(err, p);
            if (weight)
            {
               err *= weight->Eval(*T, ip);
            }
            error[i] += ip.weight * T->Weight() * err;
         }
         else
         {
            if (weight)
            {
               err *= weight->Eval(*T, ip);
            }
            error[i] = std::max(error[i], err);
         }
      }
      if (p < infinity())
      {
         // negative quadrature weights may cause the error to be negative
         if (error[i] < 0.)
         {
            error[i] = -pow(-error[i], 1./p);
         }
         else
         {
            error[i] = pow(error[i], 1./p);
         }
      }
   }
}

GridFunction & GridFunction::operator=(double value)
{
   Vector::operator=(value);
   return *this;
}

GridFunction & GridFunction::operator=(const Vector &v)
{
   MFEM_ASSERT(fes && v.Size() == fes->GetVSize(), "");
   Vector::operator=(v);
   return *this;
}

void GridFunction::Save(std::ostream &out) const
{
   fes->Save(out);
   out << '\n';
#if 0
   // Testing: write NURBS GridFunctions using "NURBS_patches" format.
   if (fes->GetNURBSext())
   {
      out << "NURBS_patches\n";
      fes->GetNURBSext()->PrintSolution(*this, out);
      out.flush();
      return;
   }
#endif
   if (fes->GetOrdering() == Ordering::byNODES)
   {
      Vector::Print(out, 1);
   }
   else
   {
      Vector::Print(out, fes->GetVDim());
   }
   out.flush();
}

#ifdef MFEM_USE_ADIOS2
void GridFunction::Save(adios2stream &out,
                        const std::string& variable_name,
                        const adios2stream::data_type type) const
{
   out.Save(*this, variable_name, type);
}
#endif

void GridFunction::SaveVTK(std::ostream &out, const std::string &field_name,
                           int ref)
{
   Mesh *mesh = fes->GetMesh();
   RefinedGeometry *RefG;
   Vector val;
   DenseMatrix vval, pmat;
   int vec_dim = VectorDim();

   if (vec_dim == 1)
   {
      // scalar data
      out << "SCALARS " << field_name << " double 1\n"
          << "LOOKUP_TABLE default\n";
      for (int i = 0; i < mesh->GetNE(); i++)
      {
         RefG = GlobGeometryRefiner.Refine(
                   mesh->GetElementBaseGeometry(i), ref, 1);

         GetValues(i, RefG->RefPts, val, pmat);

         for (int j = 0; j < val.Size(); j++)
         {
            out << val(j) << '\n';
         }
      }
   }
   else if ( (vec_dim == 2 || vec_dim == 3) && mesh->SpaceDimension() > 1)
   {
      // vector data
      out << "VECTORS " << field_name << " double\n";
      for (int i = 0; i < mesh->GetNE(); i++)
      {
         RefG = GlobGeometryRefiner.Refine(
                   mesh->GetElementBaseGeometry(i), ref, 1);

         // GetVectorValues(i, RefG->RefPts, vval, pmat);
         ElementTransformation * T = mesh->GetElementTransformation(i);
         GetVectorValues(*T, RefG->RefPts, vval, &pmat);

         for (int j = 0; j < vval.Width(); j++)
         {
            out << vval(0, j) << ' ' << vval(1, j) << ' ';
            if (vval.Height() == 2)
            {
               out << 0.0;
            }
            else
            {
               out << vval(2, j);
            }
            out << '\n';
         }
      }
   }
   else
   {
      // other data: save the components as separate scalars
      for (int vd = 0; vd < vec_dim; vd++)
      {
         out << "SCALARS " << field_name << vd << " double 1\n"
             << "LOOKUP_TABLE default\n";
         for (int i = 0; i < mesh->GetNE(); i++)
         {
            RefG = GlobGeometryRefiner.Refine(
                      mesh->GetElementBaseGeometry(i), ref, 1);

            GetValues(i, RefG->RefPts, val, pmat, vd + 1);

            for (int j = 0; j < val.Size(); j++)
            {
               out << val(j) << '\n';
            }
         }
      }
   }
   out.flush();
}

void GridFunction::SaveSTLTri(std::ostream &out, double p1[], double p2[],
                              double p3[])
{
   double v1[3] = { p2[0] - p1[0], p2[1] - p1[1], p2[2] - p1[2] };
   double v2[3] = { p3[0] - p1[0], p3[1] - p1[1], p3[2] - p1[2] };
   double n[] = {  v1[1] * v2[2] - v1[2] * v2[1],
                   v1[2] * v2[0] - v1[0] * v2[2],
                   v1[0] * v2[1] - v1[1] * v2[0]
                };
   double rl = 1.0 / sqrt(n[0] * n[0] + n[1] * n[1] + n[2] * n[2]);
   n[0] *= rl; n[1] *= rl; n[2] *= rl;

   out << " facet normal " << n[0] << ' ' << n[1] << ' ' << n[2]
       << "\n  outer loop"
       << "\n   vertex " << p1[0] << ' ' << p1[1] << ' ' << p1[2]
       << "\n   vertex " << p2[0] << ' ' << p2[1] << ' ' << p2[2]
       << "\n   vertex " << p3[0] << ' ' << p3[1] << ' ' << p3[2]
       << "\n  endloop\n endfacet\n";
}

void GridFunction::SaveSTL(std::ostream &out, int TimesToRefine)
{
   Mesh *mesh = fes->GetMesh();

   if (mesh->Dimension() != 2)
   {
      return;
   }

   int i, j, k, l, n;
   DenseMatrix pointmat;
   Vector values;
   RefinedGeometry * RefG;
   double pts[4][3], bbox[3][2];

   out << "solid GridFunction\n";

   bbox[0][0] = bbox[0][1] = bbox[1][0] = bbox[1][1] =
                                             bbox[2][0] = bbox[2][1] = 0.0;
   for (i = 0; i < mesh->GetNE(); i++)
   {
      Geometry::Type geom = mesh->GetElementBaseGeometry(i);
      RefG = GlobGeometryRefiner.Refine(geom, TimesToRefine);
      GetValues(i, RefG->RefPts, values, pointmat);
      Array<int> &RG = RefG->RefGeoms;
      n = Geometries.NumBdr(geom);
      for (k = 0; k < RG.Size()/n; k++)
      {
         for (j = 0; j < n; j++)
         {
            l = RG[n*k+j];
            pts[j][0] = pointmat(0,l);
            pts[j][1] = pointmat(1,l);
            pts[j][2] = values(l);
         }

         if (n == 3)
         {
            SaveSTLTri(out, pts[0], pts[1], pts[2]);
         }
         else
         {
            SaveSTLTri(out, pts[0], pts[1], pts[2]);
            SaveSTLTri(out, pts[0], pts[2], pts[3]);
         }
      }

      if (i == 0)
      {
         bbox[0][0] = pointmat(0,0);
         bbox[0][1] = pointmat(0,0);
         bbox[1][0] = pointmat(1,0);
         bbox[1][1] = pointmat(1,0);
         bbox[2][0] = values(0);
         bbox[2][1] = values(0);
      }

      for (j = 0; j < values.Size(); j++)
      {
         if (bbox[0][0] > pointmat(0,j))
         {
            bbox[0][0] = pointmat(0,j);
         }
         if (bbox[0][1] < pointmat(0,j))
         {
            bbox[0][1] = pointmat(0,j);
         }
         if (bbox[1][0] > pointmat(1,j))
         {
            bbox[1][0] = pointmat(1,j);
         }
         if (bbox[1][1] < pointmat(1,j))
         {
            bbox[1][1] = pointmat(1,j);
         }
         if (bbox[2][0] > values(j))
         {
            bbox[2][0] = values(j);
         }
         if (bbox[2][1] < values(j))
         {
            bbox[2][1] = values(j);
         }
      }
   }

   mfem::out << "[xmin,xmax] = [" << bbox[0][0] << ',' << bbox[0][1] << "]\n"
             << "[ymin,ymax] = [" << bbox[1][0] << ',' << bbox[1][1] << "]\n"
             << "[zmin,zmax] = [" << bbox[2][0] << ',' << bbox[2][1] << ']'
             << endl;

   out << "endsolid GridFunction" << endl;
}

std::ostream &operator<<(std::ostream &out, const GridFunction &sol)
{
   sol.Save(out);
   return out;
}


QuadratureFunction::QuadratureFunction(Mesh *mesh, std::istream &in)
{
   const char *msg = "invalid input stream";
   string ident;

   qspace = new QuadratureSpace(mesh, in);
   own_qspace = true;

   in >> ident; MFEM_VERIFY(ident == "VDim:", msg);
   in >> vdim;

   Load(in, vdim*qspace->GetSize());
}

QuadratureFunction & QuadratureFunction::operator=(double value)
{
   Vector::operator=(value);
   return *this;
}

QuadratureFunction & QuadratureFunction::operator=(const Vector &v)
{
   MFEM_ASSERT(qspace && v.Size() == this->Size(), "");
   Vector::operator=(v);
   return *this;
}

QuadratureFunction & QuadratureFunction::operator=(const QuadratureFunction &v)
{
   return this->operator=((const Vector &)v);
}

void QuadratureFunction::Save(std::ostream &out) const
{
   qspace->Save(out);
   out << "VDim: " << vdim << '\n'
       << '\n';
   Vector::Print(out, vdim);
   out.flush();
}

std::ostream &operator<<(std::ostream &out, const QuadratureFunction &qf)
{
   qf.Save(out);
   return out;
}


double ZZErrorEstimator(BilinearFormIntegrator &blfi,
                        GridFunction &u,
                        GridFunction &flux, Vector &error_estimates,
                        Array<int>* aniso_flags,
                        int with_subdomains,
                        bool with_coeff)
{
   FiniteElementSpace *ufes = u.FESpace();
   FiniteElementSpace *ffes = flux.FESpace();
   ElementTransformation *Transf;

   int dim = ufes->GetMesh()->Dimension();
   int nfe = ufes->GetNE();

   Array<int> udofs;
   Array<int> fdofs;
   Vector ul, fl, fla, d_xyz;

   error_estimates.SetSize(nfe);
   if (aniso_flags)
   {
      aniso_flags->SetSize(nfe);
      d_xyz.SetSize(dim);
   }

   int nsd = 1;
   if (with_subdomains)
   {
      nsd = ufes->GetMesh()->attributes.Max();
   }

   double total_error = 0.0;
   for (int s = 1; s <= nsd; s++)
   {
      // This calls the parallel version when u is a ParGridFunction
      u.ComputeFlux(blfi, flux, with_coeff, (with_subdomains ? s : -1));

      for (int i = 0; i < nfe; i++)
      {
         if (with_subdomains && ufes->GetAttribute(i) != s) { continue; }

         ufes->GetElementVDofs(i, udofs);
         ffes->GetElementVDofs(i, fdofs);

         u.GetSubVector(udofs, ul);
         flux.GetSubVector(fdofs, fla);

         Transf = ufes->GetElementTransformation(i);
         blfi.ComputeElementFlux(*ufes->GetFE(i), *Transf, ul,
                                 *ffes->GetFE(i), fl, with_coeff);

         fl -= fla;

         double err = blfi.ComputeFluxEnergy(*ffes->GetFE(i), *Transf, fl,
                                             (aniso_flags ? &d_xyz : NULL));

         error_estimates(i) = std::sqrt(err);
         total_error += err;

         if (aniso_flags)
         {
            double sum = 0;
            for (int k = 0; k < dim; k++)
            {
               sum += d_xyz[k];
            }

            double thresh = 0.15 * 3.0/dim;
            int flag = 0;
            for (int k = 0; k < dim; k++)
            {
               if (d_xyz[k] / sum > thresh) { flag |= (1 << k); }
            }

            (*aniso_flags)[i] = flag;
         }
      }
   }
#ifdef MFEM_USE_MPI
   auto pfes = dynamic_cast<ParFiniteElementSpace*>(ufes);
   if (pfes)
   {
      auto process_local_error = total_error;
      MPI_Allreduce(&process_local_error, &total_error, 1, MPI_DOUBLE,
                    MPI_SUM, pfes->GetComm());
   }
#endif // MFEM_USE_MPI
   return std::sqrt(total_error);
}


double ComputeElementLpDistance(double p, int i,
                                GridFunction& gf1, GridFunction& gf2)
{
   double norm = 0.0;

   FiniteElementSpace *fes1 = gf1.FESpace();
   FiniteElementSpace *fes2 = gf2.FESpace();

   const FiniteElement* fe1 = fes1->GetFE(i);
   const FiniteElement* fe2 = fes2->GetFE(i);

   const IntegrationRule *ir;
   int intorder = 2*std::max(fe1->GetOrder(),fe2->GetOrder()) + 1; // <-------
   ir = &(IntRules.Get(fe1->GetGeomType(), intorder));
   int nip = ir->GetNPoints();
   Vector val1, val2;


   ElementTransformation *T = fes1->GetElementTransformation(i);
   for (int j = 0; j < nip; j++)
   {
      const IntegrationPoint &ip = ir->IntPoint(j);
      T->SetIntPoint(&ip);

      gf1.GetVectorValue(i, ip, val1);
      gf2.GetVectorValue(i, ip, val2);

      val1 -= val2;
      double err = val1.Norml2();
      if (p < infinity())
      {
         err = pow(err, p);
         norm += ip.weight * T->Weight() * err;
      }
      else
      {
         norm = std::max(norm, err);
      }
   }

   if (p < infinity())
   {
      // Negative quadrature weights may cause the norm to be negative
      if (norm < 0.)
      {
         norm = -pow(-norm, 1./p);
      }
      else
      {
         norm = pow(norm, 1./p);
      }
   }

   return norm;
}


double ExtrudeCoefficient::Eval(ElementTransformation &T,
                                const IntegrationPoint &ip)
{
   ElementTransformation *T_in =
      mesh_in->GetElementTransformation(T.ElementNo / n);
   T_in->SetIntPoint(&ip);
   return sol_in.Eval(*T_in, ip);
}


GridFunction *Extrude1DGridFunction(Mesh *mesh, Mesh *mesh2d,
                                    GridFunction *sol, const int ny)
{
   GridFunction *sol2d;

   FiniteElementCollection *solfec2d;
   const char *name = sol->FESpace()->FEColl()->Name();
   string cname = name;
   if (cname == "Linear")
   {
      solfec2d = new LinearFECollection;
   }
   else if (cname == "Quadratic")
   {
      solfec2d = new QuadraticFECollection;
   }
   else if (cname == "Cubic")
   {
      solfec2d = new CubicFECollection;
   }
   else if (!strncmp(name, "H1_", 3))
   {
      solfec2d = new H1_FECollection(atoi(name + 7), 2);
   }
   else if (!strncmp(name, "H1Pos_", 6))
   {
      // use regular (nodal) H1_FECollection
      solfec2d = new H1_FECollection(atoi(name + 10), 2);
   }
   else if (!strncmp(name, "L2_T", 4))
   {
      solfec2d = new L2_FECollection(atoi(name + 10), 2);
   }
   else if (!strncmp(name, "L2_", 3))
   {
      solfec2d = new L2_FECollection(atoi(name + 7), 2);
   }
   else
   {
      mfem::err << "Extrude1DGridFunction : unknown FE collection : "
                << cname << endl;
      return NULL;
   }
   FiniteElementSpace *solfes2d;
   // assuming sol is scalar
   solfes2d = new FiniteElementSpace(mesh2d, solfec2d);
   sol2d = new GridFunction(solfes2d);
   sol2d->MakeOwner(solfec2d);
   {
      GridFunctionCoefficient csol(sol);
      ExtrudeCoefficient c2d(mesh, csol, ny);
      sol2d->ProjectCoefficient(c2d);
   }
   return sol2d;
}

}<|MERGE_RESOLUTION|>--- conflicted
+++ resolved
@@ -467,31 +467,11 @@
    fes->GetElementDofs(i, dofs);
    fes->DofsToVDofs(vdim-1, dofs);
    const FiniteElement *FElem = fes->GetFE(i);
-<<<<<<< HEAD
-   ElementTransformation *Tr = NULL;
-   if (FElem->GetMapType() != FiniteElement::VALUE)
-   {
-      Tr = fes->GetElementTransformation(i);
-   }
-=======
->>>>>>> 759987ef
    int dof = FElem->GetDof();
    Vector DofVal(dof), loc_data(dof);
    GetSubVector(dofs, loc_data);
    if (FElem->GetMapType() == FiniteElement::VALUE)
    {
-<<<<<<< HEAD
-      if (FElem->GetMapType() == FiniteElement::VALUE)
-      {
-         FElem->CalcShape(ir.IntPoint(k), DofVal);
-      }
-      else
-      {
-         Tr->SetIntPoint(&ir.IntPoint(k));
-         FElem->CalcPhysShape(*Tr, DofVal);
-      }
-      vals(k) = DofVal * loc_data;
-=======
       for (int k = 0; k < n; k++)
       {
          FElem->CalcShape(ir.IntPoint(k), DofVal);
@@ -507,7 +487,6 @@
          FElem->CalcPhysShape(*Tr, DofVal);
          vals(k) = DofVal * loc_data;
       }
->>>>>>> 759987ef
    }
 }
 
