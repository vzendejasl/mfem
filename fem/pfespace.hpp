// Copyright (c) 2010-2023, Lawrence Livermore National Security, LLC. Produced
// at the Lawrence Livermore National Laboratory. All Rights reserved. See files
// LICENSE and NOTICE for details. LLNL-CODE-806117.
//
// This file is part of the MFEM library. For more information and source code
// availability visit https://mfem.org.
//
// MFEM is free software; you can redistribute it and/or modify it under the
// terms of the BSD-3 license. We welcome feedback and contributions, see file
// CONTRIBUTING.md for details.

#ifndef MFEM_PFESPACE
#define MFEM_PFESPACE

#include "../config/config.hpp"

#ifdef MFEM_USE_MPI

#include "../linalg/hypre.hpp"
#include "../mesh/pmesh.hpp"
#include "../mesh/nurbs.hpp"
#include "fespace.hpp"

namespace mfem
{

/// Abstract parallel finite element space.
class ParFiniteElementSpace : public FiniteElementSpace
{
private:
   /// MPI data.
   MPI_Comm MyComm;
   int NRanks, MyRank;

   /// Parallel mesh; #mesh points to this object as well. Not owned.
   ParMesh *pmesh;
   /** Parallel non-conforming mesh extension object; same as pmesh->pncmesh.
       Not owned. */
   ParNCMesh *pncmesh;

   /// GroupCommunicator on the local VDofs. Owned.
   GroupCommunicator *gcomm;

   /// Number of true dofs in this processor (local true dofs).
   mutable int ltdof_size;

   /// Number of vertex/edge/face/total ghost DOFs (nonconforming case).
   int ngvdofs, ngedofs, ngfdofs, ngdofs;

   /// The group of each local dof.
   Array<int> ldof_group;

   /// For a local dof: the local true dof number in the master of its group.
   mutable Array<int> ldof_ltdof;

   /// Offsets for the dofs in each processor in global numbering.
   mutable Array<HYPRE_BigInt> dof_offsets;

   /// Offsets for the true dofs in each processor in global numbering.
   mutable Array<HYPRE_BigInt> tdof_offsets;

   /// Offsets for the true dofs in neighbor processor in global numbering.
   mutable Array<HYPRE_BigInt> tdof_nb_offsets;

   /// Previous 'dof_offsets' (before Update()), column partition of T.
   Array<HYPRE_BigInt> old_dof_offsets;

   /// The sign of the basis functions at the scalar local dofs.
   Array<int> ldof_sign;

   /// The matrix P (interpolation from true dof to dof). Owned.
   mutable HypreParMatrix *P;
   /// Optimized action-only prolongation operator for conforming meshes. Owned.
   mutable Operator *Pconf;

   /** Used to indicate that the space is nonconforming (even if the underlying
       mesh has NULL @a ncmesh). This occurs in low-order preconditioning on
       nonconforming meshes. */
   bool nonconf_P;

   /// The (block-diagonal) matrix R (restriction of dof to true dof). Owned.
   mutable SparseMatrix *R;
   /// Optimized action-only restriction operator for conforming meshes. Owned.
   mutable Operator *Rconf;

   /// Flag indicating the existence of shared triangles with interior ND dofs
   bool nd_strias;

   /// Resets nd_strias flag at construction or after rebalancing
   void CheckNDSTriaDofs();

   ParNURBSExtension *pNURBSext() const
   { return dynamic_cast<ParNURBSExtension *>(NURBSext); }

   static ParNURBSExtension *MakeLocalNURBSext(
      const NURBSExtension *globNURBSext, const NURBSExtension *parNURBSext);

   GroupTopology &GetGroupTopo() const
   { return (NURBSext) ? pNURBSext()->gtopo : pmesh->gtopo; }

   // Auxiliary method used in constructors
   void ParInit(ParMesh *pm);

   void Construct();
   void Destroy();

   // ldof_type = 0 : DOFs communicator, otherwise VDOFs communicator
   void GetGroupComm(GroupCommunicator &gcomm, int ldof_type,
                     Array<int> *ldof_sign = NULL);

   /// Construct dof_offsets and tdof_offsets using global communication.
   void GenerateGlobalOffsets() const;

   /// Construct ldof_group and ldof_ltdof.
   void ConstructTrueDofs();
   void ConstructTrueNURBSDofs();

   void ApplyLDofSigns(Array<int> &dofs) const;
   void ApplyLDofSigns(Table &el_dof) const;

   typedef NCMesh::MeshId MeshId;
   typedef ParNCMesh::GroupId GroupId;

   void GetGhostVertexDofs(const MeshId &id, Array<int> &dofs) const;
   void GetGhostEdgeDofs(const MeshId &edge_id, Array<int> &dofs) const;
   void GetGhostFaceDofs(const MeshId &face_id, Array<int> &dofs) const;

   void GetGhostDofs(int entity, const MeshId &id, Array<int> &dofs) const;
   /// Return the dofs associated with the interior of the given mesh entity.
   void GetBareDofs(int entity, int index, Array<int> &dofs) const;

   int  PackDof(int entity, int index, int edof) const;
   void UnpackDof(int dof, int &entity, int &index, int &edof) const;

#ifdef MFEM_PMATRIX_STATS
   mutable int n_msgs_sent, n_msgs_recv;
   mutable int n_rows_sent, n_rows_recv, n_rows_fwd;
#endif

   void ScheduleSendRow(const struct PMatrixRow &row, int dof, GroupId group_id,
                        std::map<int, class NeighborRowMessage> &send_msg) const;

   void ForwardRow(const struct PMatrixRow &row, int dof,
                   GroupId group_sent_id, GroupId group_id,
                   std::map<int, class NeighborRowMessage> &send_msg) const;

#ifdef MFEM_DEBUG_PMATRIX
   void DebugDumpDOFs(std::ostream &os,
                      const SparseMatrix &deps,
                      const Array<GroupId> &dof_group,
                      const Array<GroupId> &dof_owner,
                      const Array<bool> &finalized) const;
#endif

   /// Helper: create a HypreParMatrix from a list of PMatrixRows.
   HypreParMatrix*
   MakeVDimHypreMatrix(const std::vector<struct PMatrixRow> &rows,
                       int local_rows, int local_cols,
                       Array<HYPRE_BigInt> &row_starts,
                       Array<HYPRE_BigInt> &col_starts) const;

   /// Build the P and R matrices.
   void Build_Dof_TrueDof_Matrix() const;

   /** Used when the ParMesh is non-conforming, i.e. pmesh->pncmesh != NULL.
       Constructs the matrices P and R, the DOF and true DOF offset arrays,
       and the DOF -> true DOF map ('dof_tdof'). Returns the number of
       vector true DOFs. All pointer arguments are optional and can be NULL. */
   int BuildParallelConformingInterpolation(HypreParMatrix **P, SparseMatrix **R,
                                            Array<HYPRE_BigInt> &dof_offs,
                                            Array<HYPRE_BigInt> &tdof_offs,
                                            Array<int> *dof_tdof,
                                            bool partial = false) const;

   /** Calculate a GridFunction migration matrix after mesh load balancing.
       The result is a parallel permutation matrix that can be used to update
       all grid functions defined on this space. */
   HypreParMatrix* RebalanceMatrix(int old_ndofs,
                                   const Table* old_elem_dof,
                                   const Table* old_elem_fos);

   /** Calculate a GridFunction restriction matrix after mesh derefinement.
       The matrix is constructed so that the new grid function interpolates
       the original function, i.e., the original function is evaluated at the
       nodes of the coarse function. */
   HypreParMatrix* ParallelDerefinementMatrix(int old_ndofs,
                                              const Table *old_elem_dof,
                                              const Table *old_elem_fos);

   /// Updates the internal mesh pointer. @warning @a new_mesh must be
   /// <b>topologically identical</b> to the existing mesh. Used if the address
   /// of the Mesh object has changed, e.g. in @a Mesh::Swap.
   void UpdateMeshPointer(Mesh *new_mesh) override;

   /// Copies the prolongation and restriction matrices from @a fes.
   ///
   /// Used for low order preconditioning on non-conforming meshes. If the DOFs
   /// require a permutation, it will be supplied by non-NULL @a perm. NULL @a
   /// perm indicates that no permutation is required.
   void CopyProlongationAndRestriction(const FiniteElementSpace &fes,
                                       const Array<int> *perm) override;

public:
   // Face-neighbor data
   // Number of face-neighbor dofs
   int num_face_nbr_dofs;
   // Face-neighbor-element to face-neighbor dof
   Table face_nbr_element_dof;
   // Face-neighbor-element face orientations
   Table face_nbr_element_fos;
   // Face-neighbor to ldof in the face-neighbor numbering
   Table face_nbr_ldof;
   // The global ldof indices of the face-neighbor dofs
   Array<HYPRE_BigInt> face_nbr_glob_dof_map;
   // Local face-neighbor data: face-neighbor to ldof
   Table send_face_nbr_ldof;

   /** @brief Copy constructor: deep copy all data from @a orig except the
       ParMesh, the FiniteElementCollection, and some derived data. */
   /** If the @a pmesh or @a fec pointers are NULL (default), then the new
       ParFiniteElementSpace will reuse the respective pointers from @a orig. If
       any of these pointers is not NULL, the given pointer will be used instead
       of the one used by @a orig.

       @note The objects pointed to by the @a pmesh and @a fec parameters must
       be either the same objects as the ones used by @a orig, or copies of
       them. Otherwise, the behavior is undefined.

       @note Derived data objects, such as the parallel prolongation and
       restriction operators, the update operator, and any of the face-neighbor
       data, will not be copied, even if they are created in the @a orig object.
   */
   ParFiniteElementSpace(const ParFiniteElementSpace &orig,
                         ParMesh *pmesh = NULL,
                         const FiniteElementCollection *fec = NULL);

   /** @brief Convert/copy the *local* (Par)FiniteElementSpace @a orig to
       ParFiniteElementSpace: deep copy all data from @a orig except the Mesh,
       the FiniteElementCollection, and some derived data. */
   ParFiniteElementSpace(const FiniteElementSpace &orig, ParMesh &pmesh,
                         const FiniteElementCollection *fec = NULL);

   /** @brief Construct the *local* ParFiniteElementSpace corresponding to the
       global FE space, @a global_fes. */
   /** The parameter @a pm is the *local* ParMesh obtained by decomposing the
       global Mesh used by @a global_fes. The array @a partitioning represents
       the parallel decomposition - it maps global element ids to MPI ranks.
       If the FiniteElementCollection, @a f, is NULL (default), the FE
       collection used by @a global_fes will be reused. If @a f is not NULL, it
       must be the same as, or a copy of, the FE collection used by
       @a global_fes. */
   ParFiniteElementSpace(ParMesh *pm, const FiniteElementSpace *global_fes,
                         const int *partitioning,
                         const FiniteElementCollection *f = NULL);

   ParFiniteElementSpace(ParMesh *pm, const FiniteElementCollection *f,
                         int dim = 1, int ordering = Ordering::byNODES);

   /// Construct a NURBS FE space based on the given NURBSExtension, @a ext.
   /** The parameter @a ext will be deleted by this constructor, replaced by a
       ParNURBSExtension owned by the ParFiniteElementSpace.
       @note If the pointer @a ext is NULL, this constructor is equivalent to
       the standard constructor with the same arguments minus the
       NURBSExtension, @a ext. */
   ParFiniteElementSpace(ParMesh *pm, NURBSExtension *ext,
                         const FiniteElementCollection *f,
                         int dim = 1, int ordering = Ordering::byNODES);

   MPI_Comm GetComm() const { return MyComm; }
   int GetNRanks() const { return NRanks; }
   int GetMyRank() const { return MyRank; }

   inline ParMesh *GetParMesh() const { return pmesh; }

   int GetDofSign(int i)
   { return NURBSext || Nonconforming() ? 1 : ldof_sign[VDofToDof(i)]; }
   HYPRE_BigInt *GetDofOffsets()     const { return dof_offsets; }
   HYPRE_BigInt *GetTrueDofOffsets() const { return tdof_offsets; }
   HYPRE_BigInt GlobalVSize() const
   { return Dof_TrueDof_Matrix()->GetGlobalNumRows(); }
   HYPRE_BigInt GlobalTrueVSize() const
   { return Dof_TrueDof_Matrix()->GetGlobalNumCols(); }

   /// Return the number of local vector true dofs.
   int GetTrueVSize() const override { return ltdof_size; }

<<<<<<< HEAD
   /// Returns indexes of degrees of freedom in array dofs for i'th element and
   /// returns the DofTransformation data in a user-provided object.
   using FiniteElementSpace::GetElementDofs;
   virtual void GetElementDofs(int i, Array<int> &dofs,
                               DofTransformation &doftrans) const;

   /// Returns indexes of degrees of freedom for i'th boundary element and
   /// returns the DofTransformation data in a user-provided object.
   using FiniteElementSpace::GetBdrElementDofs;
   virtual void GetBdrElementDofs(int i, Array<int> &dofs,
                                  DofTransformation &doftrans) const;
=======
   /// Returns indexes of degrees of freedom in array dofs for i'th element.
   DofTransformation *GetElementDofs(int i, Array<int> &dofs) const override;

   /// Returns indexes of degrees of freedom for i'th boundary element.
   DofTransformation *GetBdrElementDofs(int i, Array<int> &dofs) const override;
>>>>>>> 79de7013

   /** Returns the indexes of the degrees of freedom for i'th face
       including the dofs for the edges and the vertices of the face. */
   int GetFaceDofs(int i, Array<int> &dofs, int variant = 0) const override;

   /** Returns pointer to the FiniteElement in the FiniteElementCollection
       associated with i'th element in the mesh object. If @a i is greater than
       or equal to the number of local mesh elements, @a i will be interpreted
       as a shifted index of a face neighbor element. */
   const FiniteElement *GetFE(int i) const override;

   /** Returns an Operator that converts L-vectors to E-vectors on each face.
       The parallel version is different from the serial one because of the
       presence of shared faces. Shared faces are treated as interior faces,
       the returned operator handles the communication needed to get the
       shared face values from other MPI ranks */
   const FaceRestriction *GetFaceRestriction(
      ElementDofOrdering f_ordering, FaceType type,
      L2FaceValues mul = L2FaceValues::DoubleValued) const override;

   void GetSharedEdgeDofs(int group, int ei, Array<int> &dofs) const;
   void GetSharedTriangleDofs(int group, int fi, Array<int> &dofs) const;
   void GetSharedQuadrilateralDofs(int group, int fi, Array<int> &dofs) const;

   /// The true dof-to-dof interpolation matrix
   HypreParMatrix *Dof_TrueDof_Matrix() const
   { if (!P) { Build_Dof_TrueDof_Matrix(); } return P; }

   /** @brief For a non-conforming mesh, construct and return the interpolation
       matrix from the partially conforming true dofs to the local dofs. */
   /** @note The returned pointer must be deleted by the caller. */
   HypreParMatrix *GetPartialConformingInterpolation();

   /** Create and return a new HypreParVector on the true dofs, which is
       owned by (i.e. it must be destroyed by) the calling function. */
   HypreParVector *NewTrueDofVector()
   { return (new HypreParVector(MyComm,GlobalTrueVSize(),GetTrueDofOffsets()));}

   /// Scale a vector of true dofs
   void DivideByGroupSize(double *vec);

   /// Return a reference to the internal GroupCommunicator (on VDofs)
   GroupCommunicator &GroupComm() { return *gcomm; }

   /// Return a const reference to the internal GroupCommunicator (on VDofs)
   const GroupCommunicator &GroupComm() const { return *gcomm; }

   /// Return a new GroupCommunicator on scalar dofs, i.e. for VDim = 1.
   /** @note The returned pointer must be deleted by the caller. */
   GroupCommunicator *ScalarGroupComm();

   /** @brief Given an integer array on the local degrees of freedom, perform
       a bitwise OR between the shared dofs. */
   /** For non-conforming mesh, synchronization is performed on the cut (aka
       "partially conforming") space. */
   void Synchronize(Array<int> &ldof_marker) const;

   /// Determine the boundary degrees of freedom
   void GetEssentialVDofs(const Array<int> &bdr_attr_is_ess,
                          Array<int> &ess_dofs,
                          int component = -1) const override;

   /** Get a list of essential true dofs, ess_tdof_list, corresponding to the
       boundary attributes marked in the array bdr_attr_is_ess. */
   void GetEssentialTrueDofs(const Array<int> &bdr_attr_is_ess,
                             Array<int> &ess_tdof_list,
                             int component = -1) override;

   /** If the given ldof is owned by the current processor, return its local
       tdof number, otherwise return -1 */
   int GetLocalTDofNumber(int ldof) const;
   /// Returns the global tdof number of the given local degree of freedom
   HYPRE_BigInt GetGlobalTDofNumber(int ldof) const;
   /** Returns the global tdof number of the given local degree of freedom in
       the scalar version of the current finite element space. The input should
       be a scalar local dof. */
   HYPRE_BigInt GetGlobalScalarTDofNumber(int sldof);

   HYPRE_BigInt GetMyDofOffset() const;
   HYPRE_BigInt GetMyTDofOffset() const;

   const Operator *GetProlongationMatrix() const override;
   /** Get an Operator that performs the action of GetRestrictionMatrix(),
       but potentially with a non-assembled optimized matrix-free
       implementation. */
   const Operator *GetRestrictionOperator() const override;
   /// Get the R matrix which restricts a local dof vector to true dof vector.
   const SparseMatrix *GetRestrictionMatrix() const override
   { Dof_TrueDof_Matrix(); return R; }

   // Face-neighbor functions
   void ExchangeFaceNbrData();
   int GetFaceNbrVSize() const { return num_face_nbr_dofs; }
   void GetFaceNbrElementVDofs(int i, Array<int> &vdofs,
                               DofTransformation &doftrans) const;
   DofTransformation *GetFaceNbrElementVDofs(int i, Array<int> &vdofs) const;
   void GetFaceNbrFaceVDofs(int i, Array<int> &vdofs) const;
   const FiniteElement *GetFaceNbrFE(int i) const;
   const FiniteElement *GetFaceNbrFaceFE(int i) const;
   const HYPRE_BigInt *GetFaceNbrGlobalDofMap() { return face_nbr_glob_dof_map; }
   ElementTransformation *GetFaceNbrElementTransformation(int i) const
   { return pmesh->GetFaceNbrElementTransformation(i); }

   void Lose_Dof_TrueDof_Matrix();
   void LoseDofOffsets() { dof_offsets.LoseData(); }
   void LoseTrueDofOffsets() { tdof_offsets.LoseData(); }

   bool Conforming() const { return pmesh->pncmesh == NULL && !nonconf_P; }
   bool Nonconforming() const { return pmesh->pncmesh != NULL || nonconf_P; }

   bool SharedNDTriangleDofs() const { return nd_strias; }

   // Transfer parallel true-dof data from coarse_fes, defined on a coarse mesh,
   // to this FE space, defined on a refined mesh. See full documentation in the
   // base class, FiniteElementSpace::GetTrueTransferOperator.
   void GetTrueTransferOperator(const FiniteElementSpace &coarse_fes,
                                OperatorHandle &T) const override;

   /** Reflect changes in the mesh. Calculate one of the refinement/derefinement
       /rebalance matrices, unless want_transform is false. */
   void Update(bool want_transform = true) override;

   /// Free ParGridFunction transformation matrix (if any), to save memory.
   void UpdatesFinished() override
   {
      FiniteElementSpace::UpdatesFinished();
      old_dof_offsets.DeleteAll();
   }

   virtual ~ParFiniteElementSpace() { Destroy(); }

   void PrintPartitionStats();

   /// Obsolete, kept for backward compatibility
   int TrueVSize() const { return ltdof_size; }
};


/// Auxiliary class used by ParFiniteElementSpace.
class ConformingProlongationOperator : public Operator
{
protected:
   Array<int> external_ldofs;
   const GroupCommunicator &gc;
   bool local;

public:
   ConformingProlongationOperator(int lsize, const GroupCommunicator &gc_,
                                  bool local_=false);

   ConformingProlongationOperator(const ParFiniteElementSpace &pfes,
                                  bool local_=false);

   const GroupCommunicator &GetGroupCommunicator() const;

   void Mult(const Vector &x, Vector &y) const override;

   void MultTranspose(const Vector &x, Vector &y) const override;
};

/// Auxiliary device class used by ParFiniteElementSpace.
class DeviceConformingProlongationOperator: public
   ConformingProlongationOperator
{
protected:
   bool mpi_gpu_aware;
   Array<int> shr_ltdof, ext_ldof;
   mutable Vector shr_buf, ext_buf;
   Memory<int> shr_buf_offsets, ext_buf_offsets;
   Array<int> ltdof_ldof, unq_ltdof;
   Array<int> unq_shr_i, unq_shr_j;
   MPI_Request *requests;

   // Kernel: copy ltdofs from 'src' to 'shr_buf' - prepare for send.
   //         shr_buf[i] = src[shr_ltdof[i]]
   void BcastBeginCopy(const Vector &src) const;

   // Kernel: copy ltdofs from 'src' to ldofs in 'dst'.
   //         dst[ltdof_ldof[i]] = src[i]
   void BcastLocalCopy(const Vector &src, Vector &dst) const;

   // Kernel: copy ext. dofs from 'ext_buf' to 'dst' - after recv.
   //         dst[ext_ldof[i]] = ext_buf[i]
   void BcastEndCopy(Vector &dst) const;

   // Kernel: copy ext. dofs from 'src' to 'ext_buf' - prepare for send.
   //         ext_buf[i] = src[ext_ldof[i]]
   void ReduceBeginCopy(const Vector &src) const;

   // Kernel: copy owned ldofs from 'src' to ltdofs in 'dst'.
   //         dst[i] = src[ltdof_ldof[i]]
   void ReduceLocalCopy(const Vector &src, Vector &dst) const;

   // Kernel: assemble dofs from 'shr_buf' into to 'dst' - after recv.
   //         dst[shr_ltdof[i]] += shr_buf[i]
   void ReduceEndAssemble(Vector &dst) const;

public:
   DeviceConformingProlongationOperator(
      const GroupCommunicator &gc_, const SparseMatrix *R, bool local_=false);

   DeviceConformingProlongationOperator(const ParFiniteElementSpace &pfes,
                                        bool local_=false);

   virtual ~DeviceConformingProlongationOperator();

   void Mult(const Vector &x, Vector &y) const override;

   void MultTranspose(const Vector &x, Vector &y) const override;
};

}

#endif // MFEM_USE_MPI

#endif<|MERGE_RESOLUTION|>--- conflicted
+++ resolved
@@ -284,25 +284,17 @@
    /// Return the number of local vector true dofs.
    int GetTrueVSize() const override { return ltdof_size; }
 
-<<<<<<< HEAD
    /// Returns indexes of degrees of freedom in array dofs for i'th element and
    /// returns the DofTransformation data in a user-provided object.
    using FiniteElementSpace::GetElementDofs;
-   virtual void GetElementDofs(int i, Array<int> &dofs,
-                               DofTransformation &doftrans) const;
+   void GetElementDofs(int i, Array<int> &dofs,
+                       DofTransformation &doftrans) const override;
 
    /// Returns indexes of degrees of freedom for i'th boundary element and
    /// returns the DofTransformation data in a user-provided object.
    using FiniteElementSpace::GetBdrElementDofs;
-   virtual void GetBdrElementDofs(int i, Array<int> &dofs,
-                                  DofTransformation &doftrans) const;
-=======
-   /// Returns indexes of degrees of freedom in array dofs for i'th element.
-   DofTransformation *GetElementDofs(int i, Array<int> &dofs) const override;
-
-   /// Returns indexes of degrees of freedom for i'th boundary element.
-   DofTransformation *GetBdrElementDofs(int i, Array<int> &dofs) const override;
->>>>>>> 79de7013
+   void GetBdrElementDofs(int i, Array<int> &dofs,
+                          DofTransformation &doftrans) const override;
 
    /** Returns the indexes of the degrees of freedom for i'th face
        including the dofs for the edges and the vertices of the face. */
