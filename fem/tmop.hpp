--- conflicted
+++ resolved
@@ -895,14 +895,12 @@
 #endif
    void ComputeMinJac(const Vector &x, const FiniteElementSpace &fes);
 
-<<<<<<< HEAD
    void UpdateAfterMeshChange(const Vector &new_x);
-=======
+
    void DisableLimiting()
    {
       nodes0 = NULL; coeff0 = NULL; lim_dist = NULL; lim_func = NULL;
    }
->>>>>>> 7690eca8
 
 public:
    /** @param[in] m  TMOP_QualityMetric that will be integrated (not owned).
