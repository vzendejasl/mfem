--- conflicted
+++ resolved
@@ -322,7 +322,76 @@
    { ProjectGrad_ND(tk, dof2tk, fe, Trans, grad); }
 };
 
-<<<<<<< HEAD
+class ND_WedgeElement : public VectorFiniteElement
+{
+private:
+   static const double tk[15];
+
+#ifndef MFEM_THREAD_SAFE
+   mutable Vector      t1_shape, s1_shape;
+   mutable DenseMatrix tn_shape, sn_shape;
+   mutable DenseMatrix t1_dshape, s1_dshape, tn_dshape;
+#endif
+   Array<int> dof2tk, t_dof, s_dof;
+
+   H1_TriangleElement H1TriangleFE;
+   ND_TriangleElement NDTriangleFE;
+   H1_SegmentElement  H1SegmentFE;
+   ND_SegmentElement  NDSegmentFE;
+
+public:
+   ND_WedgeElement(const int p,
+                   const int cb_type = BasisType::GaussLobatto,
+                   const int ob_type = BasisType::GaussLegendre);
+
+   virtual void CalcVShape(const IntegrationPoint &ip,
+                           DenseMatrix &shape) const;
+
+   virtual void CalcVShape(ElementTransformation &Trans,
+                           DenseMatrix &shape) const
+   { CalcVShape_ND(Trans, shape); }
+
+   virtual void CalcCurlShape(const IntegrationPoint &ip,
+                              DenseMatrix &curl_shape) const;
+
+   virtual void GetLocalInterpolation(ElementTransformation &Trans,
+                                      DenseMatrix &I) const
+   { LocalInterpolation_ND(*this, tk, dof2tk, Trans, I); }
+   virtual void GetLocalRestriction(ElementTransformation &Trans,
+                                    DenseMatrix &R) const
+   { LocalRestriction_ND(tk, dof2tk, Trans, R); }
+   virtual void GetTransferMatrix(const FiniteElement &fe,
+                                  ElementTransformation &Trans,
+                                  DenseMatrix &I) const
+   { LocalInterpolation_ND(CheckVectorFE(fe), tk, dof2tk, Trans, I); }
+
+   using FiniteElement::Project;
+
+   virtual void Project(VectorCoefficient &vc,
+                        ElementTransformation &Trans, Vector &dofs) const
+   { Project_ND(tk, dof2tk, vc, Trans, dofs); }
+
+   virtual void ProjectMatrixCoefficient(
+      MatrixCoefficient &mc, ElementTransformation &T, Vector &dofs) const
+   { ProjectMatrixCoefficient_ND(tk, dof2tk, mc, T, dofs); }
+
+   virtual void Project(const FiniteElement &fe,
+                        ElementTransformation &Trans,
+                        DenseMatrix &I) const
+   { Project_ND(tk, dof2tk, fe, Trans, I); }
+
+   virtual void ProjectGrad(const FiniteElement &fe,
+                            ElementTransformation &Trans,
+                            DenseMatrix &grad) const
+   { ProjectGrad_ND(tk, dof2tk, fe, Trans, grad); }
+
+   virtual void ProjectCurl(const FiniteElement &fe,
+                            ElementTransformation &Trans,
+                            DenseMatrix &curl) const
+   { ProjectCurl_ND(tk, dof2tk, fe, Trans, curl); }
+};
+
+
 /// A 0D Nedelec finite element for the boundary of a 1D domain
 /** ND_R1D_PointElement provides a representation of the trace of a three
     component Nedelec basis restricted to 1D.
@@ -368,45 +437,16 @@
 
    using FiniteElement::CalcVShape;
    using FiniteElement::CalcPhysCurlShape;
-=======
-class ND_WedgeElement : public VectorFiniteElement
-{
-private:
-   static const double tk[15];
-
-#ifndef MFEM_THREAD_SAFE
-   mutable Vector      t1_shape, s1_shape;
-   mutable DenseMatrix tn_shape, sn_shape;
-   mutable DenseMatrix t1_dshape, s1_dshape, tn_dshape;
-#endif
-   Array<int> dof2tk, t_dof, s_dof;
-
-   H1_TriangleElement H1TriangleFE;
-   ND_TriangleElement NDTriangleFE;
-   H1_SegmentElement  H1SegmentFE;
-   ND_SegmentElement  NDSegmentFE;
-
-public:
-   ND_WedgeElement(const int p,
-                   const int cb_type = BasisType::GaussLobatto,
-                   const int ob_type = BasisType::GaussLegendre);
->>>>>>> 9a016d85
-
-   virtual void CalcVShape(const IntegrationPoint &ip,
-                           DenseMatrix &shape) const;
-
-   virtual void CalcVShape(ElementTransformation &Trans,
-<<<<<<< HEAD
-                           DenseMatrix &shape) const;
-=======
-                           DenseMatrix &shape) const
-   { CalcVShape_ND(Trans, shape); }
->>>>>>> 9a016d85
-
-   virtual void CalcCurlShape(const IntegrationPoint &ip,
-                              DenseMatrix &curl_shape) const;
-
-<<<<<<< HEAD
+
+   virtual void CalcVShape(const IntegrationPoint &ip,
+                           DenseMatrix &shape) const;
+
+   virtual void CalcVShape(ElementTransformation &Trans,
+                           DenseMatrix &shape) const;
+
+   virtual void CalcCurlShape(const IntegrationPoint &ip,
+                              DenseMatrix &curl_shape) const;
+
    virtual void CalcPhysCurlShape(ElementTransformation &Trans,
                                   DenseMatrix &curl_shape) const;
 
@@ -418,14 +458,6 @@
                                     DenseMatrix &R) const
    { LocalRestriction_ND(tk, dof2tk, Trans, R); }
 
-=======
-   virtual void GetLocalInterpolation(ElementTransformation &Trans,
-                                      DenseMatrix &I) const
-   { LocalInterpolation_ND(*this, tk, dof2tk, Trans, I); }
-   virtual void GetLocalRestriction(ElementTransformation &Trans,
-                                    DenseMatrix &R) const
-   { LocalRestriction_ND(tk, dof2tk, Trans, R); }
->>>>>>> 9a016d85
    virtual void GetTransferMatrix(const FiniteElement &fe,
                                   ElementTransformation &Trans,
                                   DenseMatrix &I) const
@@ -434,14 +466,10 @@
    using FiniteElement::Project;
 
    virtual void Project(VectorCoefficient &vc,
-<<<<<<< HEAD
                         ElementTransformation &Trans, Vector &dofs) const;
 
    virtual void ProjectFromNodes(Vector &vc, ElementTransformation &Trans,
                                  Vector &dofs) const
-=======
-                        ElementTransformation &Trans, Vector &dofs) const
->>>>>>> 9a016d85
    { Project_ND(tk, dof2tk, vc, Trans, dofs); }
 
    virtual void ProjectMatrixCoefficient(
@@ -450,12 +478,7 @@
 
    virtual void Project(const FiniteElement &fe,
                         ElementTransformation &Trans,
-<<<<<<< HEAD
                         DenseMatrix &I) const;
-=======
-                        DenseMatrix &I) const
-   { Project_ND(tk, dof2tk, fe, Trans, I); }
->>>>>>> 9a016d85
 
    virtual void ProjectGrad(const FiniteElement &fe,
                             ElementTransformation &Trans,
@@ -468,7 +491,6 @@
    { ProjectCurl_ND(tk, dof2tk, fe, Trans, curl); }
 };
 
-<<<<<<< HEAD
 
 /** ND_R2D_SegmentElement provides a representation of a 3D Nedelec
     basis where the vector field is assumed constant in the third dimension.
@@ -628,8 +650,6 @@
 };
 
 
-=======
->>>>>>> 9a016d85
 } // namespace mfem
 
 #endif