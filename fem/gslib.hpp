--- conflicted
+++ resolved
@@ -23,12 +23,9 @@
 {
 struct comm;
 struct crystal;
-<<<<<<< HEAD
 struct hash_data_3;
 struct hash_data_2;
-=======
 struct gs_data;
->>>>>>> e50e54e0
 }
 
 namespace mfem
@@ -263,21 +260,12 @@
                    const double newt_tol = 1.0e-12,  const int npt_max = 256);
 
    /** Interpolation of field values at prescribed reference space positions.
-<<<<<<< HEAD
-      @param[in] field_in    Function values that will be interpolated on the
-                             reference positions. Note: it is assumed that
-                             @a field_in is in H1 and in the same space as the
-                             mesh that was given to Setup().
-      @param[out] field_out  Interpolated values. For points that are not found
-                             the value is set to #default_interp_value. */
-=======
        @param[in] field_in    Function values that will be interpolated on the
                               reference positions. Note: it is assumed that
                               \p field_in is in H1 and in the same space as the
                               mesh that was given to Setup().
        @param[out] field_out  Interpolated values. For points that are not found
                               the value is set to #default_interp_value. */
->>>>>>> e50e54e0
    virtual void Interpolate(const GridFunction &field_in, Vector &field_out);
    /** Search positions and interpolate. The ordering (byNODES or byVDIM) of
        the output values in \p field_out corresponds to the ordering used
@@ -336,14 +324,13 @@
    /// point found by FindPoints.
    virtual const Vector &GetGSLIBReferencePosition() const { return gsl_ref; }
 
-<<<<<<< HEAD
    // Bounding box meshes used internally by GSLIB.
    // 0 - element-wise axis-aligned bounding box. NE_split_total elem per proc
    // 1 - element-wise oriented     bounding box. NE_split_total elem per proc
    // 2 - proc-wise local hash mesh.              Size based on setup parameters
    // 3 - Global hash mesh.                       size based on setup parameters
    virtual Mesh* GetBoundingBoxMesh(int type = 0);
-=======
+
    /** @name Methods to support a custom interpolation procedure.
        \brief The physical-space point that the user seeks to interpolate at
        could be located inside an element on another mpi rank.
@@ -378,7 +365,6 @@
                                              const int ordering,
                                              Vector &field_out) const;
    ///@}
->>>>>>> e50e54e0
 };
 
 /** \brief OversetFindPointsGSLIB enables use of findpts for arbitrary number of
