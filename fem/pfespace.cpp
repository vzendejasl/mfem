--- conflicted
+++ resolved
@@ -820,12 +820,7 @@
    // Combine results
    int loc_nd_strias = strias ? 1 : 0;
    int glb_nd_strias = 0;
-<<<<<<< HEAD
-   MPI_Allreduce(&loc_nd_strias, &glb_nd_strias, 1,
-                 MPI_INT, MPI_SUM, MyComm);
-=======
    MPI_Allreduce(&loc_nd_strias, &glb_nd_strias, 1, MPI_INT, MPI_SUM, MyComm);
->>>>>>> 157de7e7
    nd_strias = glb_nd_strias > 0;
 }
 
