--- conflicted
+++ resolved
@@ -50,10 +50,11 @@
 
 int main (int argc, char *argv[])
 {
-<<<<<<< HEAD
-=======
-   // 0. Initialize MPI and HYPRE.
->>>>>>> 7c296d00
+#ifdef HYPRE_USING_GPU
+   cout << "\nThis miniapp is NOT supported with the GPU version of hypre.\n\n";
+   return MFEM_SKIP_RETURN_VALUE;
+#endif
+
    Mpi::Init(argc, argv);
    int myid = Mpi::WorldRank();
    Hypre::Init();
