# Copyright (c) 2010-2020, Lawrence Livermore National Security, LLC. Produced
# at the Lawrence Livermore National Laboratory. All Rights reserved. See files
# LICENSE and NOTICE for details. LLNL-CODE-806117.
#
# This file is part of the MFEM library. For more information and source code
# availability visit https://mfem.org.
#
# MFEM is free software; you can redistribute it and/or modify it under the
# terms of the BSD-3 license. We welcome feedback and contributions, see file
# CONTRIBUTING.md for details.

# Use the MFEM build directory
MFEM_DIR ?= ../..
MFEM_BUILD_DIR ?= ../..
SRC = $(if $(MFEM_DIR:../..=),$(MFEM_DIR)/miniapps/meshing/,)
CONFIG_MK = $(MFEM_BUILD_DIR)/config/config.mk
# Use the MFEM install directory
# MFEM_INSTALL_DIR = ../../mfem
# CONFIG_MK = $(MFEM_INSTALL_DIR)/share/mfem/config.mk

MFEM_LIB_FILE = mfem_is_not_built
-include $(CONFIG_MK)

<<<<<<< HEAD
SEQ_MINIAPPS = mobius-strip klein-bottle toroid \
	mesh-explorer shaper extruder mesh-optimizer \
	mesh-minimal-surface
PAR_MINIAPPS = pmesh-optimizer pmesh-minimal-surface
=======
SEQ_MINIAPPS = mobius-strip klein-bottle toroid twist \
	mesh-explorer shaper extruder mesh-optimizer
PAR_MINIAPPS = pmesh-optimizer
>>>>>>> a1f7d70f
ifeq ($(MFEM_USE_MPI),NO)
   MINIAPPS = $(SEQ_MINIAPPS)
else
   MINIAPPS = $(PAR_MINIAPPS) $(SEQ_MINIAPPS)
endif

.SUFFIXES:
.SUFFIXES: .o .cpp .mk
.PHONY: all clean clean-build clean-exec

# Remove built-in rule
%: %.cpp

# Replace the default implicit rule for *.cpp files
%: $(SRC)%.cpp $(MFEM_LIB_FILE) $(CONFIG_MK)
	$(MFEM_CXX) $(MFEM_FLAGS) $< -o $@ $(MFEM_LIBS)

all: $(MINIAPPS)

# Rules to copy the *.mesh files - needed for running the sample runs when
# building out-of-source:
ifneq ($(SRC),)
MESH_FILES = blade.mesh icf.mesh
$(MESH_FILES): %: $(SRC)%
	ln -sf $(<) .
mesh-optimizer pmesh-optimizer: | $(MESH_FILES)
endif

MFEM_TESTS = MINIAPPS
include $(MFEM_TEST_MK)

# Testing: Parallel vs. serial runs
RUN_MPI = $(MFEM_MPIEXEC) $(MFEM_MPIEXEC_NP) $(MFEM_MPI_NP)
%-test-par: %
	@$(call mfem-test-file,$<, $(RUN_MPI), Meshing miniapp,$(<).mesh)
%-test-seq: %
	@$(call mfem-test-file,$<,, Meshing miniapp,$(<).mesh)
toroid-test-seq: toroid
	@$(call mfem-test-file,$<,, Meshing miniapp,$(<)-wedge-o3-s0.mesh)
twist-test-seq: twist
	@$(call mfem-test-file,$<,, Meshing miniapp,$(<)-hex-o3-s2-p.mesh)
mesh-optimizer-test-seq: mesh-optimizer
	@$(call mfem-test,$<,, Meshing miniapp)
pmesh-optimizer-test-par: pmesh-optimizer
	@$(call mfem-test,$<, $(RUN_MPI), Parallel meshing miniapp)
mesh-minimal-surface-test-seq: mesh-minimal-surface
	@$(call mfem-test,$<,, Meshing miniapp)
pmesh-minimal-surface-test-par: pmesh-minimal-surface
	@$(call mfem-test,$<, $(RUN_MPI), Parallel meshing miniapp)

# Testing: Specific execution options
mesh-explorer-test-seq:
	@true
shaper-test-seq:
	@true

# Testing: "test" target and mfem-test* variables are defined in config/test.mk

# Generate an error message if the MFEM library is not built and exit
$(MFEM_LIB_FILE):
	$(error The MFEM library is not built)

clean: clean-build clean-exec

clean-build:
	rm -f *.o *~ mobius-strip klein-bottle toroid twist
	rm -f mesh-explorer shaper extruder
	rm -f mesh-optimizer pmesh-optimizer
	rm -f mesh-minimal-surface pmesh-minimal-surface
	rm -rf *.dSYM *.TVD.*breakpoints

clean-exec:
	@rm -f mobius-strip.mesh klein-bottle.mesh mesh-explorer.mesh
	@rm -f toroid-*.mesh twist-*.mesh
	@rm -f partitioning.txt shaper.mesh extruder.mesh
	@rm -f optimized* perturbed*<|MERGE_RESOLUTION|>--- conflicted
+++ resolved
@@ -21,16 +21,10 @@
 MFEM_LIB_FILE = mfem_is_not_built
 -include $(CONFIG_MK)
 
-<<<<<<< HEAD
-SEQ_MINIAPPS = mobius-strip klein-bottle toroid \
+SEQ_MINIAPPS = mobius-strip klein-bottle toroid twist \
 	mesh-explorer shaper extruder mesh-optimizer \
 	mesh-minimal-surface
-PAR_MINIAPPS = pmesh-optimizer pmesh-minimal-surface
-=======
-SEQ_MINIAPPS = mobius-strip klein-bottle toroid twist \
-	mesh-explorer shaper extruder mesh-optimizer
 PAR_MINIAPPS = pmesh-optimizer
->>>>>>> a1f7d70f
 ifeq ($(MFEM_USE_MPI),NO)
    MINIAPPS = $(SEQ_MINIAPPS)
 else
