// Copyright (c) 2010-2024, Lawrence Livermore National Security, LLC. Produced
// at the Lawrence Livermore National Laboratory. All Rights reserved. See files
// LICENSE and NOTICE for details. LLNL-CODE-806117.
//
// This file is part of the MFEM library. For more information and source code
// availability visit https://mfem.org.
//
// MFEM is free software; you can redistribute it and/or modify it under the
// terms of the BSD-3 license. We welcome feedback and contributions, see file
// CONTRIBUTING.md for details.

#include "mesh_operators.hpp"
#include "pmesh.hpp"

namespace mfem
{

MeshOperatorSequence::~MeshOperatorSequence()
{
   // delete in reverse order
   for (int i = sequence.Size()-1; i >= 0; i--)
   {
      delete sequence[i];
   }
}

int MeshOperatorSequence::ApplyImpl(Mesh &mesh)
{
   if (sequence.Size() == 0) { return NONE; }
next_step:
   step = (step + 1) % sequence.Size();
   bool last = (step == sequence.Size() - 1);
   int mod = sequence[step]->ApplyImpl(mesh);
   switch (mod & MASK_ACTION)
   {
      case NONE:     if (last) { return NONE; } goto next_step;
      case CONTINUE: return last ? mod : (REPEAT | (mod & MASK_INFO));
      case STOP:     return STOP;
      case REPEAT:    --step; return mod;
   }
   return NONE;
}

void MeshOperatorSequence::Reset()
{
   for (int i = 0; i < sequence.Size(); i++)
   {
      sequence[i]->Reset();
   }
   step = 0;
}


ThresholdRefiner::ThresholdRefiner(ErrorEstimator &est)
   : estimator(est)
{
   aniso_estimator = dynamic_cast<AnisotropicErrorEstimator*>(&estimator);
   total_norm_p = infinity();
   total_err_goal = 0.0;
   total_fraction = 0.5;
   local_err_goal = 0.0;
   max_elements = std::numeric_limits<long long>::max();

   threshold = 0.0;
   num_marked_elements = 0LL;
   current_sequence = -1;

   non_conforming = -1;
   nc_limit = 0;
}

real_t ThresholdRefiner::GetNorm(const Vector &local_err, Mesh &mesh) const
{
#ifdef MFEM_USE_MPI
   ParMesh *pmesh = dynamic_cast<ParMesh*>(&mesh);
   if (pmesh)
   {
      return ParNormlp(local_err, total_norm_p, pmesh->GetComm());
   }
#endif
   return local_err.Normlp(total_norm_p);
}

int ThresholdRefiner::MarkWithoutRefining(Mesh & mesh,
                                          Array<Refinement> & refinements)
{
   threshold = 0.0;
   num_marked_elements = 0LL;
   refinements.SetSize(0);
   current_sequence = mesh.GetSequence();

   const long long num_elements = mesh.GetGlobalNE();
   if (num_elements >= max_elements) { return STOP; }

   const int NE = mesh.GetNE();
   const Vector &local_err = estimator.GetLocalErrors();
   MFEM_ASSERT(local_err.Size() == NE, "invalid size of local_err");

   const real_t total_err = GetNorm(local_err, mesh);
   if (total_err <= total_err_goal) { return STOP; }

   if (total_norm_p < infinity())
   {
      threshold = std::max((real_t) (total_err * total_fraction *
                                     std::pow(num_elements, -1.0/total_norm_p)),
                           local_err_goal);
   }
   else
   {
      threshold = std::max(total_err * total_fraction, local_err_goal);
   }

   for (int el = 0; el < NE; el++)
   {
      if (local_err(el) > threshold)
      {
         refinements.Append(Refinement(el));
      }
   }

   if (aniso_estimator)
   {
      const Array<int> &aniso_flags = aniso_estimator->GetAnisotropicFlags();
      if (aniso_flags.Size() > 0)
      {
         for (int i = 0; i < refinements.Size(); i++)
         {
<<<<<<< HEAD
            Refinement &ref = refinements[i];
            ref.ref_type = aniso_flags[ref.index];
=======
            Refinement &ref = marked_elements[i];
            ref.SetType(aniso_flags[ref.index]);
>>>>>>> 65585868
         }
      }
   }

   return NONE;
}

int ThresholdRefiner::ApplyImpl(Mesh &mesh)
{
   const int action = MarkWithoutRefining(mesh, marked_elements);
   if (action == STOP) { return STOP; }

   num_marked_elements = mesh.ReduceInt(marked_elements.Size());
   if (num_marked_elements == 0LL) { return STOP; }

   mesh.GeneralRefinement(marked_elements, non_conforming, nc_limit);
   return CONTINUE + REFINED;
}

void ThresholdRefiner::Reset()
{
   estimator.Reset();
   current_sequence = -1;
   num_marked_elements = 0LL;
   // marked_elements.SetSize(0); // not necessary
}


int ThresholdDerefiner::ApplyImpl(Mesh &mesh)
{
   if (mesh.Conforming()) { return NONE; }

   const Vector &local_err = estimator.GetLocalErrors();
   bool derefs = mesh.DerefineByError(local_err, threshold, nc_limit, op);

   return derefs ? CONTINUE + DEREFINED : NONE;
}


int CoefficientRefiner::ApplyImpl(Mesh &mesh)
{
   int max_it = 1;
   return PreprocessMesh(mesh, max_it);
}

int CoefficientRefiner::PreprocessMesh(Mesh &mesh, int max_it)
{
   int rank = 0;
   MFEM_VERIFY(max_it > 0, "max_it must be strictly positive")

   int dim = mesh.Dimension();
   L2_FECollection l2fec(order, dim);
   FiniteElementSpace* l2fes = NULL;

   bool par = false;
   GridFunction *gf = NULL;

#ifdef MFEM_USE_MPI
   ParMesh* pmesh = dynamic_cast<ParMesh*>(&mesh);
   if (pmesh && pmesh->Nonconforming())
   {
      par = true;
      l2fes = new ParFiniteElementSpace(pmesh, &l2fec);
      gf = new ParGridFunction(static_cast<ParFiniteElementSpace*>(l2fes));
   }
#endif
   if (!par)
   {
      l2fes = new FiniteElementSpace(&mesh, &l2fec);
      gf = new GridFunction(l2fes);
   }

   // If custom integration rule has not been set,
   // then use the default integration rule
   if (!irs)
   {
      int order_quad = 2*order + 3;
      for (int i=0; i < Geometry::NumGeom; ++i)
      {
         ir_default[i] = &(IntRules.Get(i, order_quad));
      }
      irs = ir_default;
   }

   for (int i = 0; i < max_it; i++)
   {
      // Compute number of elements and L2-norm of f.
      int NE = mesh.GetNE();
      int globalNE = 0;
      real_t norm_of_coeff = 0.0;
      if (par)
      {
#ifdef MFEM_USE_MPI
         globalNE = pmesh->GetGlobalNE();
         norm_of_coeff = ComputeGlobalLpNorm(2.0,*coeff,*pmesh,irs);
#endif
      }
      else
      {
         globalNE = NE;
         norm_of_coeff = ComputeLpNorm(2.0,*coeff,mesh,irs);
      }

      // Compute average L2-norm of f
      real_t av_norm_of_coeff = norm_of_coeff / sqrt(globalNE);

      // Compute element-wise L2-norms of (I - Π) f
      Vector element_norms_of_fine_scale(NE);
      gf->SetSpace(l2fes);
      gf->ProjectCoefficient(*coeff);
      gf->ComputeElementL2Errors(*coeff,element_norms_of_fine_scale,irs);

      // Define osc_K(f) := || h ⋅ (I - Π) f ||_K and select elements
      // for refinement based on threshold. Also record relative osc(f).
      global_osc = 0.0;
      mesh_refinements.SetSize(0);
      element_oscs.Destroy();
      element_oscs.SetSize(NE);
      element_oscs = 0.0;
      for (int j = 0; j < NE; j++)
      {
         real_t h = mesh.GetElementSize(j);
         real_t element_osc = h * element_norms_of_fine_scale(j);
         if ( element_osc > threshold * av_norm_of_coeff )
         {
            mesh_refinements.Append(j);
         }
         element_oscs(j) = element_osc/(norm_of_coeff + 1e-10);
         global_osc += element_osc*element_osc;
      }
#ifdef MFEM_USE_MPI
      if (par)
      {
         MPI_Comm comm = pmesh->GetComm();
         MPI_Allreduce(MPI_IN_PLACE, &global_osc, 1, MPITypeMap<real_t>::mpi_type,
                       MPI_SUM, comm);
         MPI_Comm_rank(comm, &rank);
      }
#endif
      global_osc = sqrt(global_osc)/(norm_of_coeff + 1e-10);

      // Exit if the global threshold or maximum number of elements is reached.
      if (global_osc < threshold || globalNE > max_elements)
      {
         if (global_osc > threshold && globalNE > max_elements && rank == 0 &&
             print_level)
         {
            MFEM_WARNING("Reached maximum number of elements "
                         "before resolving data to tolerance.");
         }
         delete l2fes;
         delete gf;
         return STOP;
      }

      // Refine elements.
      mesh.GeneralRefinement(mesh_refinements, nonconforming, nc_limit);
      l2fes->Update(false);
      gf->Update();

   }
   delete l2fes;
   delete gf;
   return CONTINUE + REFINED;

}

void CoefficientRefiner::Reset()
{
   element_oscs.Destroy();
   global_osc = 0.0;
   coeff = NULL;
   irs = NULL;
}


int Rebalancer::ApplyImpl(Mesh &mesh)
{
#ifdef MFEM_USE_MPI
   ParMesh *pmesh = dynamic_cast<ParMesh*>(&mesh);
   if (pmesh && pmesh->Nonconforming())
   {
      pmesh->Rebalance();
      return CONTINUE + REBALANCED;
   }
#endif
   return NONE;
}


} // namespace mfem<|MERGE_RESOLUTION|>--- conflicted
+++ resolved
@@ -125,13 +125,8 @@
       {
          for (int i = 0; i < refinements.Size(); i++)
          {
-<<<<<<< HEAD
             Refinement &ref = refinements[i];
-            ref.ref_type = aniso_flags[ref.index];
-=======
-            Refinement &ref = marked_elements[i];
             ref.SetType(aniso_flags[ref.index]);
->>>>>>> 65585868
          }
       }
    }
